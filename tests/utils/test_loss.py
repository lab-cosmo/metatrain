from pathlib import Path

import pytest
import torch
from metatensor.torch import Labels, TensorBlock, TensorMap

from metatensor.models.utils.loss import TensorMapDictLoss, TensorMapLoss


RESOURCES_PATH = Path(__file__).parent.resolve() / ".." / "resources"


@pytest.fixture
def tensor_map_with_grad_1():
    block = TensorBlock(
        values=torch.tensor([[1.0], [2.0], [3.0]]),
        samples=Labels.range("samples", 3),
        components=[],
        properties=Labels("energy", torch.tensor([[0]])),
    )
    block.add_gradient(
        "gradient",
        TensorBlock(
            values=torch.tensor([[1.0], [2.0], [3.0]]),
            samples=Labels.range("sample", 3),
            components=[],
            properties=Labels("energy", torch.tensor([[0]])),
        ),
    )
    tensor_map = TensorMap(keys=Labels.single(), blocks=[block])
    return tensor_map


@pytest.fixture
def tensor_map_with_grad_2():
    block = TensorBlock(
        values=torch.tensor([[1.0], [1.0], [3.0]]),
        samples=Labels.range("samples", 3),
        components=[],
        properties=Labels("energy", torch.tensor([[0]])),
    )
    block.add_gradient(
        "gradient",
        TensorBlock(
            values=torch.tensor([[1.0], [0.0], [3.0]]),
            samples=Labels.range("sample", 3),
            components=[],
            properties=Labels("energy", torch.tensor([[0]])),
        ),
    )
    tensor_map = TensorMap(keys=Labels.single(), blocks=[block])
    return tensor_map


@pytest.fixture
def tensor_map_with_grad_3():
    block = TensorBlock(
        values=torch.tensor([[0.0], [1.0], [3.0]]),
        samples=Labels.range("samples", 3),
        components=[],
        properties=Labels("energy", torch.tensor([[0]])),
    )
    block.add_gradient(
        "gradient",
        TensorBlock(
            values=torch.tensor([[1.0], [0.0], [3.0]]),
            samples=Labels.range("sample", 3),
            components=[],
            properties=Labels("energy", torch.tensor([[0]])),
        ),
    )
    tensor_map = TensorMap(keys=Labels.single(), blocks=[block])
    return tensor_map


@pytest.fixture
def tensor_map_with_grad_4():
    block = TensorBlock(
        values=torch.tensor([[0.0], [1.0], [3.0]]),
        samples=Labels.range("samples", 3),
        components=[],
        properties=Labels("energy", torch.tensor([[0]])),
    )
    block.add_gradient(
        "gradient",
        TensorBlock(
            values=torch.tensor([[1.0], [0.0], [2.0]]),
            samples=Labels.range("sample", 3),
            components=[],
            properties=Labels("energy", torch.tensor([[0]])),
        ),
    )
    tensor_map = TensorMap(keys=Labels.single(), blocks=[block])
    return tensor_map


def test_tmap_loss_no_gradients():
    """Test that the loss is computed correctly when there are no gradients."""
    loss = TensorMapLoss()

    tensor_map_1 = TensorMap(
        keys=Labels.single(),
        blocks=[
            TensorBlock(
                values=torch.tensor([[1.0], [2.0], [3.0]]),
                samples=Labels.range("samples", 3),
                components=[],
                properties=Labels("energy", torch.tensor([[0]])),
            )
        ],
    )
    tensor_map_2 = TensorMap(
        keys=Labels.single(),
        blocks=[
            TensorBlock(
                values=torch.tensor([[0.0], [2.0], [3.0]]),
                samples=Labels.range("samples", 3),
                components=[],
                properties=Labels("energy", torch.tensor([[0]])),
            )
        ],
    )

<<<<<<< HEAD
    loss_value = loss(tensor_map_1, tensor_map_1)
    assert torch.allclose(loss_value, torch.tensor(0.0))

    # Expected result: 1.0/3.0 (there are three values)
    loss_value = loss(tensor_map_1, tensor_map_2)
    assert torch.allclose(loss_value, torch.tensor(1.0 / 3.0))
=======
    loss_value, info = loss(tensor_map_1, tensor_map_1)
    torch.testing.assert_close(loss_value, torch.tensor(0.0))
    assert set(info.keys()) == set(["values"])

    # Expected result: 1.0/3.0 (there are three values)
    loss_value, info = loss(tensor_map_1, tensor_map_2)
    torch.testing.assert_close(loss_value, torch.tensor(1.0 / 3.0))
    assert set(info.keys()) == set(["values"])
>>>>>>> dd4f0df2


def test_tmap_loss_with_gradients(tensor_map_with_grad_1, tensor_map_with_grad_2):
    """Test that the loss is computed correctly when there are gradients."""
    loss = TensorMapLoss(gradient_weights={"gradient": 0.5})

<<<<<<< HEAD
    loss_value = loss(tensor_map_with_grad_1, tensor_map_with_grad_1)
    assert torch.allclose(loss_value, torch.tensor(0.0))

    # Expected result: 1.0/3.0 + 0.5 * 4.0 / 3.0 (there are three values)
    loss_value = loss(tensor_map_with_grad_1, tensor_map_with_grad_2)
    assert torch.allclose(
=======
    loss_value, info = loss(tensor_map_with_grad_1, tensor_map_with_grad_1)
    torch.testing.assert_close(loss_value, torch.tensor(0.0))
    assert set(info.keys()) == set(["values", "gradient"])

    # Expected result: 1.0/3.0 + 0.5 * 4.0 / 3.0 (there are three values)
    loss_value, info = loss(tensor_map_with_grad_1, tensor_map_with_grad_2)
    torch.testing.assert_close(
>>>>>>> dd4f0df2
        loss_value,
        torch.tensor(1.0 / 3.0 + 0.5 * 4.0 / 3.0),
    )


def test_tmap_dict_loss(
    tensor_map_with_grad_1,
    tensor_map_with_grad_2,
    tensor_map_with_grad_3,
    tensor_map_with_grad_4,
):
    """Test that the dict loss is computed correctly."""

    loss = TensorMapDictLoss(
        weights={
            "output_1": {"values": 1.0, "gradient": 0.5},
            "output_2": {"values": 1.0, "gradient": 0.5},
        }
    )

    output_dict = {
        "output_1": tensor_map_with_grad_1,
        "output_2": tensor_map_with_grad_2,
    }

    target_dict = {
        "output_1": tensor_map_with_grad_3,
        "output_2": tensor_map_with_grad_4,
    }

    expected_result = (
        1.0
        * (
            tensor_map_with_grad_1.block().values
            - tensor_map_with_grad_3.block().values
        )
        .pow(2)
        .mean()
        + 0.5
        * (
            tensor_map_with_grad_1.block().gradient("gradient").values
            - tensor_map_with_grad_3.block().gradient("gradient").values
        )
        .pow(2)
        .mean()
        + 1.0
        * (
            tensor_map_with_grad_2.block().values
            - tensor_map_with_grad_4.block().values
        )
        .pow(2)
        .mean()
        + 0.5
        * (
            tensor_map_with_grad_2.block().gradient("gradient").values
            - tensor_map_with_grad_4.block().gradient("gradient").values
        )
        .pow(2)
        .mean()
    )

<<<<<<< HEAD
    loss_value = loss(output_dict, target_dict)
    assert torch.allclose(loss_value, expected_result)
=======
    loss_value, info = loss(output_dict, target_dict)
    torch.testing.assert_close(loss_value, expected_result)
    assert set(info.keys()) == set(
        [
            "output_1",
            "output_1_gradient_gradients",
            "output_2",
            "output_2_gradient_gradients",
        ]
    )
>>>>>>> dd4f0df2


def test_tmap_dict_loss_subset(tensor_map_with_grad_1, tensor_map_with_grad_3):
    """Test that the dict loss is computed correctly when only a subset
    of the possible targets is present both in outputs and targets."""

    loss = TensorMapDictLoss(
        weights={
            "output_1": {"values": 1.0, "gradient": 0.5},
            "output_2": {"values": 1.0, "gradient": 0.5},
        }
    )

    output_dict = {
        "output_1": tensor_map_with_grad_1,
    }

    target_dict = {
        "output_1": tensor_map_with_grad_3,
    }

    expected_result = (
        1.0
        * (
            tensor_map_with_grad_1.block().values
            - tensor_map_with_grad_3.block().values
        )
        .pow(2)
        .mean()
        + 0.5
        * (
            tensor_map_with_grad_1.block().gradient("gradient").values
            - tensor_map_with_grad_3.block().gradient("gradient").values
        )
        .pow(2)
        .mean()
    )

<<<<<<< HEAD
    loss_value = loss(output_dict, target_dict)
    assert torch.allclose(loss_value, expected_result)
=======
    loss_value, info = loss(output_dict, target_dict)
    torch.testing.assert_close(loss_value, expected_result)
    assert set(info.keys()) == set(["output_1", "output_1_gradient_gradients"])
>>>>>>> dd4f0df2
<|MERGE_RESOLUTION|>--- conflicted
+++ resolved
@@ -121,45 +121,24 @@
         ],
     )
 
-<<<<<<< HEAD
     loss_value = loss(tensor_map_1, tensor_map_1)
-    assert torch.allclose(loss_value, torch.tensor(0.0))
+    torch.testing.assert_close(loss_value, torch.tensor(0.0))
 
     # Expected result: 1.0/3.0 (there are three values)
     loss_value = loss(tensor_map_1, tensor_map_2)
-    assert torch.allclose(loss_value, torch.tensor(1.0 / 3.0))
-=======
-    loss_value, info = loss(tensor_map_1, tensor_map_1)
-    torch.testing.assert_close(loss_value, torch.tensor(0.0))
-    assert set(info.keys()) == set(["values"])
-
-    # Expected result: 1.0/3.0 (there are three values)
-    loss_value, info = loss(tensor_map_1, tensor_map_2)
     torch.testing.assert_close(loss_value, torch.tensor(1.0 / 3.0))
-    assert set(info.keys()) == set(["values"])
->>>>>>> dd4f0df2
 
 
 def test_tmap_loss_with_gradients(tensor_map_with_grad_1, tensor_map_with_grad_2):
     """Test that the loss is computed correctly when there are gradients."""
     loss = TensorMapLoss(gradient_weights={"gradient": 0.5})
 
-<<<<<<< HEAD
     loss_value = loss(tensor_map_with_grad_1, tensor_map_with_grad_1)
-    assert torch.allclose(loss_value, torch.tensor(0.0))
+    torch.testing.assert_close(loss_value, torch.tensor(0.0))
 
     # Expected result: 1.0/3.0 + 0.5 * 4.0 / 3.0 (there are three values)
     loss_value = loss(tensor_map_with_grad_1, tensor_map_with_grad_2)
-    assert torch.allclose(
-=======
-    loss_value, info = loss(tensor_map_with_grad_1, tensor_map_with_grad_1)
-    torch.testing.assert_close(loss_value, torch.tensor(0.0))
-    assert set(info.keys()) == set(["values", "gradient"])
-
-    # Expected result: 1.0/3.0 + 0.5 * 4.0 / 3.0 (there are three values)
-    loss_value, info = loss(tensor_map_with_grad_1, tensor_map_with_grad_2)
     torch.testing.assert_close(
->>>>>>> dd4f0df2
         loss_value,
         torch.tensor(1.0 / 3.0 + 0.5 * 4.0 / 3.0),
     )
@@ -221,21 +200,8 @@
         .mean()
     )
 
-<<<<<<< HEAD
     loss_value = loss(output_dict, target_dict)
-    assert torch.allclose(loss_value, expected_result)
-=======
-    loss_value, info = loss(output_dict, target_dict)
     torch.testing.assert_close(loss_value, expected_result)
-    assert set(info.keys()) == set(
-        [
-            "output_1",
-            "output_1_gradient_gradients",
-            "output_2",
-            "output_2_gradient_gradients",
-        ]
-    )
->>>>>>> dd4f0df2
 
 
 def test_tmap_dict_loss_subset(tensor_map_with_grad_1, tensor_map_with_grad_3):
@@ -274,11 +240,5 @@
         .mean()
     )
 
-<<<<<<< HEAD
     loss_value = loss(output_dict, target_dict)
-    assert torch.allclose(loss_value, expected_result)
-=======
-    loss_value, info = loss(output_dict, target_dict)
-    torch.testing.assert_close(loss_value, expected_result)
-    assert set(info.keys()) == set(["output_1", "output_1_gradient_gradients"])
->>>>>>> dd4f0df2
+    torch.testing.assert_close(loss_value, expected_result)