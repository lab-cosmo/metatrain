--- conflicted
+++ resolved
@@ -37,11 +37,7 @@
         str(EVAL_OPTIONS_PATH),
         "-e",
         str(RESOURCES_PATH / "extensions"),
-<<<<<<< HEAD
-        "-c",  # check consistency
-=======
         "--check-consistency",
->>>>>>> cf8c65b4
     ]
 
     output = subprocess.check_output(command, stderr=subprocess.STDOUT)
