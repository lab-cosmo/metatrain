import random

import ase.io
import numpy as np
import torch
from metatensor.learn.data import Dataset
from metatensor.torch.atomistic import (
    MetatensorAtomisticModel,
    ModelCapabilities,
    ModelEvaluationOptions,
    ModelMetadata,
    ModelOutput,
    systems_to_torch,
)
from omegaconf import OmegaConf

from metatensor.models.experimental.alchemical_model import DEFAULT_HYPERS, Model, train
from metatensor.models.utils.data import DatasetInfo, TargetInfo
from metatensor.models.utils.data.readers import read_systems, read_targets
from metatensor.models.utils.neighbors_lists import get_system_with_neighbors_lists

from . import DATASET_PATH


def test_regression_init():
    """Perform a regression test on the model at initialization"""

    # reproducibility
    random.seed(0)
    np.random.seed(0)
    torch.manual_seed(0)

    capabilities = ModelCapabilities(
        length_unit="Angstrom",
        atomic_types=[1, 6, 7, 8],
        outputs={
            "U0": ModelOutput(
                quantity="energy",
                unit="eV",
            )
        },
        supported_devices=["cpu"],
    )
    alchemical_model = Model(capabilities, DEFAULT_HYPERS["model"])

    # Predict on the first five systems
    systems = ase.io.read(DATASET_PATH, ":5")
    systems = [
        systems_to_torch(system, dtype=torch.get_default_dtype()) for system in systems
    ]
    systems = [
        get_system_with_neighbors_lists(
            system, alchemical_model.requested_neighbors_lists()
        )
        for system in systems
    ]

    evaluation_options = ModelEvaluationOptions(
        length_unit=capabilities.length_unit,
        outputs=capabilities.outputs,
    )

    model = MetatensorAtomisticModel(
        alchemical_model.eval(), ModelMetadata(), alchemical_model.capabilities
    )
    output = model(
        systems,
        evaluation_options,
        check_consistency=True,
    )

    expected_output = torch.tensor([[-1.9819], [0.1507], [1.6116], [3.4118], [0.8383]])

    assert torch.allclose(output["U0"].block().values, expected_output, atol=1e-4)


def test_regression_train():
    """Perform a regression test on the model when
    trained for 2 epoch on a small dataset"""

    # reproducibility
    random.seed(0)
    np.random.seed(0)
    torch.manual_seed(0)

    systems = read_systems(DATASET_PATH, dtype=torch.get_default_dtype())
    conf = {
        "U0": {
            "quantity": "energy",
            "read_from": DATASET_PATH,
            "file_format": ".xyz",
            "key": "U0",
            "forces": False,
            "stress": False,
            "virial": False,
        }
    }
    targets = read_targets(OmegaConf.create(conf), dtype=torch.get_default_dtype())
    dataset = Dataset(system=systems, U0=targets["U0"])

    hypers = DEFAULT_HYPERS.copy()
    hypers["training"]["num_epochs"] = 2

    dataset_info = DatasetInfo(
        length_unit="Angstrom",
        targets={
            "U0": TargetInfo(
                quantity="energy",
                unit="eV",
            ),
        },
    )
    alchemical_model = train(
        train_datasets=[dataset],
        validation_datasets=[dataset],
<<<<<<< HEAD
        requested_capabilities=capabilities,
        devices=[torch.device("cpu")],
=======
        dataset_info=dataset_info,
>>>>>>> c657ceb3
        hypers=hypers,
    )

    # Predict on the first five systems
    evaluation_options = ModelEvaluationOptions(
        length_unit=alchemical_model.capabilities.length_unit,
        outputs=alchemical_model.capabilities.outputs,
    )

    model = MetatensorAtomisticModel(
        alchemical_model.eval(), ModelMetadata(), alchemical_model.capabilities
    )
    output = model(
        systems[:5],
        evaluation_options,
        check_consistency=True,
    )

    expected_output = torch.tensor(
        [[-118.6454], [-106.1644], [-137.0310], [-164.7832], [-139.8678]]
    )

    assert torch.allclose(output["U0"].block().values, expected_output, atol=1e-4)<|MERGE_RESOLUTION|>--- conflicted
+++ resolved
@@ -113,12 +113,8 @@
     alchemical_model = train(
         train_datasets=[dataset],
         validation_datasets=[dataset],
-<<<<<<< HEAD
-        requested_capabilities=capabilities,
+        dataset_info=dataset_info,
         devices=[torch.device("cpu")],
-=======
-        dataset_info=dataset_info,
->>>>>>> c657ceb3
         hypers=hypers,
     )
 
