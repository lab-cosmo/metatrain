import random

import ase.io
import numpy as np
import torch
from metatensor.learn.data import Dataset
from metatensor.torch.atomistic import ModelCapabilities, ModelOutput, systems_to_torch
from omegaconf import OmegaConf

from metatensor.models.experimental.soap_bpnn import DEFAULT_HYPERS, Model, train
from metatensor.models.utils.data import DatasetInfo, TargetInfo
from metatensor.models.utils.data.readers import read_systems, read_targets

from . import DATASET_PATH


# reproducibility
random.seed(0)
np.random.seed(0)
torch.manual_seed(0)


def test_regression_init():
    """Perform a regression test on the model at initialization"""

    capabilities = ModelCapabilities(
        length_unit="Angstrom",
        atomic_types=[1, 6, 7, 8],
        outputs={
            "U0": ModelOutput(
                quantity="energy",
                unit="eV",
            )
        },
    )
    soap_bpnn = Model(capabilities, DEFAULT_HYPERS["model"])

    # Predict on the first five systems
    systems = ase.io.read(DATASET_PATH, ":5")

    output = soap_bpnn(
        [systems_to_torch(system) for system in systems],
        {"U0": soap_bpnn.capabilities.outputs["U0"]},
    )
    expected_output = torch.tensor(
<<<<<<< HEAD
        [[0.1506], [-0.1971], [-0.1740], [0.0608], [-0.1197]]
=======
        [[-0.0840], [0.0352], [0.0389], [-0.3115], [-0.1372]]
>>>>>>> 77b6a086
    )

    torch.testing.assert_close(
        output["U0"].block().values, expected_output, rtol=1e-3, atol=1e-08
    )


def test_regression_train():
    """Perform a regression test on the model when
    trained for 2 epoch on a small dataset"""

    systems = read_systems(DATASET_PATH)

    conf = {
        "U0": {
            "quantity": "energy",
            "read_from": DATASET_PATH,
            "file_format": ".xyz",
            "key": "U0",
            "forces": False,
            "stress": False,
            "virial": False,
        }
    }
    targets = read_targets(OmegaConf.create(conf))
    dataset = Dataset(system=systems, U0=targets["U0"])

    hypers = DEFAULT_HYPERS.copy()
    hypers["training"]["num_epochs"] = 2

    dataset_info = DatasetInfo(
        length_unit="Angstrom",
        targets={
            "U0": TargetInfo(
                quantity="energy",
                unit="eV",
            ),
        },
    )
    soap_bpnn = train([dataset], [dataset], dataset_info, [torch.device("cpu")], hypers)

    # Predict on the first five systems
    output = soap_bpnn(systems[:5], {"U0": ModelOutput(quantity="energy")})

    expected_output = torch.tensor(
        [[-40.4913], [-56.5962], [-76.5165], [-77.3447], [-93.4256]]
    )

    torch.testing.assert_close(
        output["U0"].block().values, expected_output, rtol=1e-3, atol=1e-08
    )<|MERGE_RESOLUTION|>--- conflicted
+++ resolved
@@ -43,11 +43,7 @@
         {"U0": soap_bpnn.capabilities.outputs["U0"]},
     )
     expected_output = torch.tensor(
-<<<<<<< HEAD
-        [[0.1506], [-0.1971], [-0.1740], [0.0608], [-0.1197]]
-=======
         [[-0.0840], [0.0352], [0.0389], [-0.3115], [-0.1372]]
->>>>>>> 77b6a086
     )
 
     torch.testing.assert_close(
