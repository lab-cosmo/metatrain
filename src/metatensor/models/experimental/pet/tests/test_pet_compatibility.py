import ase
import pytest
import torch
from metatensor.torch.atomistic import (
    MetatensorAtomisticModel,
    ModelCapabilities,
    ModelEvaluationOptions,
    ModelMetadata,
    ModelOutput,
    NeighborListOptions,
    systems_to_torch,
)
from pet.data_preparation import get_pyg_graphs
from pet.hypers import Hypers

from metatensor.models.experimental.pet import DEFAULT_HYPERS, Model
from metatensor.models.experimental.pet.utils import systems_to_batch_dict
from metatensor.models.utils.neighbor_lists import get_system_with_neighbor_lists

from . import DATASET_PATH


def check_batch_dict_consistency(ref_batch, trial_batch):
    ref_mask = ref_batch["mask"]
    trial_mask = trial_batch["mask"]
    assert torch.all(ref_mask == trial_mask)
    mask = ref_mask is False

    for key in ref_batch:
        if key == "x":
            assert torch.allclose(
                ref_batch["x"].flatten().sort()[0],
                trial_batch["x"].flatten().sort()[0],
                atol=1e-5,
            )
        elif key in ("central_species", "mask", "nums", "batch"):
            assert torch.all(ref_batch[key] == trial_batch[key])
        else:
            ref_unique, ref_counts = ref_batch[key][mask].unique(return_counts=True)
            trial_unique, trial_counts = trial_batch[key][mask].unique(
                return_counts=True
            )
            assert torch.all(ref_unique == trial_unique)
            assert torch.all(ref_counts == trial_counts)


@pytest.mark.parametrize("cutoff", [0.25, 5.0])
def test_batch_dicts_compatibility(cutoff):
    """Tests that the batch dict computed with internal MTM routines
    is consitent with PET implementation."""

    structure = ase.io.read(DATASET_PATH)
    all_species = sorted(list(set(structure.numbers)))
    system = systems_to_torch(structure)
    options = NeighborListOptions(cutoff=cutoff, full_list=True)
    system = get_system_with_neighbor_lists(system, [options])

    ARCHITECTURAL_HYPERS = Hypers(DEFAULT_HYPERS["ARCHITECTURAL_HYPERS"])
    batch = get_pyg_graphs(
        [structure],
        all_species,
        cutoff,
        ARCHITECTURAL_HYPERS.USE_ADDITIONAL_SCALAR_ATTRIBUTES,
        ARCHITECTURAL_HYPERS.USE_LONG_RANGE,
        ARCHITECTURAL_HYPERS.K_CUT,
    )[0]
    ref_batch_dict = {
        "x": batch.x,
        "central_species": batch.central_species,
        "neighbor_species": batch.neighbor_species,
        "mask": batch.mask,
        "batch": torch.tensor([0] * len(batch.central_species)),
        "nums": batch.nums,
        "neighbors_index": batch.neighbors_index.transpose(0, 1),
        "neighbors_pos": batch.neighbors_pos,
    }
    trial_batch_dict = systems_to_batch_dict([system], options, all_species, None)
    check_batch_dict_consistency(ref_batch_dict, trial_batch_dict)


@pytest.mark.parametrize("cutoff", [0.25, 5.0])
def test_predictions_compatibility(cutoff):
    """Tests that predictions of the MTM implemetation of PET
    are consistent with the predictions of the original PET implementation."""

<<<<<<< HEAD
    atomic_types = [1, 6, 7, 8]
=======
    structure = ase.io.read(DATASET_PATH)
    all_species = sorted(list(set(structure.numbers)))
>>>>>>> 3e8bc4e8

    capabilities = ModelCapabilities(
        length_unit="Angstrom",
        atomic_types=atomic_types,
        outputs={
            "energy": ModelOutput(
                quantity="energy",
                unit="eV",
            )
        },
        supported_devices=["cuda", "cpu"],
        interaction_range=DEFAULT_HYPERS["ARCHITECTURAL_HYPERS"]["N_GNN_LAYERS"]
        * DEFAULT_HYPERS["ARCHITECTURAL_HYPERS"]["R_CUT"],
        dtype="float32",
    )
    hypers = DEFAULT_HYPERS["ARCHITECTURAL_HYPERS"]
    hypers["R_CUT"] = cutoff
    model = Model(capabilities, hypers)
    system = systems_to_torch(structure)

    options = NeighborListOptions(cutoff=cutoff, full_list=True)

    system = get_system_with_neighbor_lists(system, [options])

    evaluation_options = ModelEvaluationOptions(
        length_unit=capabilities.length_unit,
        outputs=capabilities.outputs,
    )

    model = MetatensorAtomisticModel(model.eval(), ModelMetadata(), model.capabilities)
    mtm_pet_prediction = (
        model(
            [system],
            evaluation_options,
            check_consistency=False,
        )["energy"]
        .block()
        .values
    )

    ARCHITECTURAL_HYPERS = Hypers(DEFAULT_HYPERS["ARCHITECTURAL_HYPERS"])
    batch = get_pyg_graphs(
        [structure],
        atomic_types,
        cutoff,
        ARCHITECTURAL_HYPERS.USE_ADDITIONAL_SCALAR_ATTRIBUTES,
        ARCHITECTURAL_HYPERS.USE_LONG_RANGE,
        ARCHITECTURAL_HYPERS.K_CUT,
    )[0]

    batch_dict = {
        "x": batch.x,
        "central_species": batch.central_species,
        "neighbor_species": batch.neighbor_species,
        "mask": batch.mask,
        "batch": torch.tensor([0] * len(batch.central_species)),
        "nums": batch.nums,
        "neighbors_index": batch.neighbors_index.transpose(0, 1),
        "neighbors_pos": batch.neighbors_pos,
    }

    pet = model._module.pet

    pet_prediction = pet.forward(batch_dict)
    assert torch.allclose(
        mtm_pet_prediction,
        pet_prediction.sum(dim=0),
    )<|MERGE_RESOLUTION|>--- conflicted
+++ resolved
@@ -83,12 +83,8 @@
     """Tests that predictions of the MTM implemetation of PET
     are consistent with the predictions of the original PET implementation."""
 
-<<<<<<< HEAD
-    atomic_types = [1, 6, 7, 8]
-=======
     structure = ase.io.read(DATASET_PATH)
-    all_species = sorted(list(set(structure.numbers)))
->>>>>>> 3e8bc4e8
+    atomic_types = sorted(list(set(structure.numbers)))
 
     capabilities = ModelCapabilities(
         length_unit="Angstrom",
