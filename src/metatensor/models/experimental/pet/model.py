import logging
from pathlib import Path
from typing import Dict, List, Optional, Union

import metatensor.torch
import torch
from metatensor.torch import Labels, TensorBlock, TensorMap
from metatensor.torch.atomistic import (
    MetatensorAtomisticModel,
    ModelCapabilities,
    ModelOutput,
    NeighborListOptions,
    System,
)
from pet.pet import PET as RawPET

from metatensor.models.utils.data import DatasetInfo

from ...utils.dtype import dtype_to_str
from ...utils.export import export
from ...utils.io import check_suffix
from .utils import systems_to_batch_dict


logger = logging.getLogger(__name__)


class PET(torch.nn.Module):
    __supported_devices__ = ["cuda"]
    __supported_dtypes__ = [torch.float32]

    def __init__(self, model_hypers: Dict, dataset_info: DatasetInfo) -> None:
        super().__init__()
        if len(dataset_info.targets) != 1:
            raise ValueError("PET only supports a single target")
        self.target_name = next(iter(dataset_info.targets.keys()))
        if dataset_info.targets[self.target_name].quantity != "energy":
            raise ValueError("PET only supports energies as target")

        model_hypers["D_OUTPUT"] = 1
        model_hypers["TARGET_TYPE"] = "atomic"
        model_hypers["TARGET_AGGREGATION"] = "sum"
        self.hypers = model_hypers
        self.cutoff = self.hypers["R_CUT"]
<<<<<<< HEAD
        self.species: List[int] = list(dataset_info.atomic_types)
=======
        self.species: List[int] = dataset_info.atomic_types
>>>>>>> 1ac69a99
        self.dataset_info = dataset_info
        self.pet = None
        self.checkpoint_path: Optional[str] = None

    def restart(self, dataset_info: DatasetInfo) -> "PET":
        if dataset_info != self.dataset_info:
            raise ValueError(
                "PET cannot be restarted with different dataset information"
            )
        return self

    def set_trained_model(self, trained_model: RawPET) -> None:
        self.pet = trained_model

    def requested_neighbor_lists(
        self,
    ) -> List[NeighborListOptions]:
        return [
            NeighborListOptions(
                cutoff=self.cutoff,
                full_list=True,
            )
        ]

    def forward(
        self,
        systems: List[System],
        outputs: Dict[str, ModelOutput],
        selected_atoms: Optional[Labels] = None,
    ) -> Dict[str, TensorMap]:
        options = self.requested_neighbor_lists()[0]
        batch = systems_to_batch_dict(systems, options, self.species, selected_atoms)

        predictions = self.pet(batch)  # type: ignore
        output_quantities: Dict[str, TensorMap] = {}
        for output_name in outputs:
            energy_labels = Labels(
                names=["energy"], values=torch.tensor([[0]], device=predictions.device)
            )
            empty_labels = Labels(
                names=["_"], values=torch.tensor([[0]], device=predictions.device)
            )
            structure_index = batch["batch"]
            _, counts = torch.unique(batch["batch"], return_counts=True)
            atom_index = torch.cat(
                [torch.arange(count, device=predictions.device) for count in counts]
            )
            samples_values = torch.stack([structure_index, atom_index], dim=1)
            samples = Labels(names=["system", "atom"], values=samples_values)
            block = TensorBlock(
                samples=samples,
                components=[],
                properties=energy_labels,
                values=predictions,
            )
            if selected_atoms is not None:
                block = metatensor.torch.slice_block(
                    block, axis="samples", labels=selected_atoms
                )
            output_tmap = TensorMap(keys=empty_labels, blocks=[block])
            if not outputs[output_name].per_atom:
                output_tmap = metatensor.torch.sum_over_samples(output_tmap, "atom")
            output_quantities[output_name] = output_tmap
        return output_quantities

    def save_checkpoint(self, path: Union[str, Path]):
        torch.save(
            {
                "model_hypers": {
                    "model_hypers": self.hypers,
                    "dataset_info": self.dataset_info,
                },
                "model_state_dict": self.state_dict(),
            },
            check_suffix(path, ".ckpt"),
        )

    @classmethod
    def load_checkpoint(cls, path: Union[str, Path]) -> "PET":

        # Load the model and the metadata
        model_dict = torch.load(path)

        # Create the model
        model = cls(**model_dict["model_hypers"])

        # Load the model weights
        model.load_state_dict(model_dict["model_state_dict"])

        return model

    def export(self) -> MetatensorAtomisticModel:
        dtype = next(self.parameters()).dtype
        if dtype not in self.__supported_dtypes__:
<<<<<<< HEAD
            raise ValueError(f"Unsupported dtype {self.dtype} for SOAP-BPNN")
=======
            raise ValueError(f"Unsupported dtype {self.dtype} for PET")
>>>>>>> 1ac69a99

        capabilities = ModelCapabilities(
            outputs={
                self.target_name: ModelOutput(
                    quantity=self.dataset_info.targets[self.target_name].quantity,
                    unit=self.dataset_info.targets[self.target_name].unit,
                    per_atom=False,
                )
            },
            atomic_types=self.species,
            interaction_range=self.cutoff,
            length_unit=self.dataset_info.length_unit,
            supported_devices=["cpu", "cuda"],  # and not __supported_devices__
            dtype=dtype_to_str(dtype),
        )
<<<<<<< HEAD

=======
>>>>>>> 1ac69a99
        return export(model=self, model_capabilities=capabilities)<|MERGE_RESOLUTION|>--- conflicted
+++ resolved
@@ -42,11 +42,7 @@
         model_hypers["TARGET_AGGREGATION"] = "sum"
         self.hypers = model_hypers
         self.cutoff = self.hypers["R_CUT"]
-<<<<<<< HEAD
-        self.species: List[int] = list(dataset_info.atomic_types)
-=======
-        self.species: List[int] = dataset_info.atomic_types
->>>>>>> 1ac69a99
+        self.atomic_types: List[int] = list(dataset_info.atomic_types)
         self.dataset_info = dataset_info
         self.pet = None
         self.checkpoint_path: Optional[str] = None
@@ -78,7 +74,7 @@
         selected_atoms: Optional[Labels] = None,
     ) -> Dict[str, TensorMap]:
         options = self.requested_neighbor_lists()[0]
-        batch = systems_to_batch_dict(systems, options, self.species, selected_atoms)
+        batch = systems_to_batch_dict(systems, options, self.atomic_types, selected_atoms)
 
         predictions = self.pet(batch)  # type: ignore
         output_quantities: Dict[str, TensorMap] = {}
@@ -141,11 +137,7 @@
     def export(self) -> MetatensorAtomisticModel:
         dtype = next(self.parameters()).dtype
         if dtype not in self.__supported_dtypes__:
-<<<<<<< HEAD
-            raise ValueError(f"Unsupported dtype {self.dtype} for SOAP-BPNN")
-=======
             raise ValueError(f"Unsupported dtype {self.dtype} for PET")
->>>>>>> 1ac69a99
 
         capabilities = ModelCapabilities(
             outputs={
@@ -161,8 +153,4 @@
             supported_devices=["cpu", "cuda"],  # and not __supported_devices__
             dtype=dtype_to_str(dtype),
         )
-<<<<<<< HEAD
-
-=======
->>>>>>> 1ac69a99
         return export(model=self, model_capabilities=capabilities)