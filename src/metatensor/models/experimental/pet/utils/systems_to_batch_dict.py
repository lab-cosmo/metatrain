--- conflicted
+++ resolved
@@ -2,8 +2,6 @@
 
 import torch
 from metatensor.torch.atomistic import NeighborsListOptions, System
-from metatensor.torch import Labels, TensorMap
-import metatensor.torch
 
 
 class NeighborIndexConstructor:
@@ -315,12 +313,7 @@
         unique_index = torch.unique(torch.cat((i_list, j_list)))
         species: torch.Tensor = system.types[unique_index]
         central_species = [
-<<<<<<< HEAD
             int(torch.where(all_species == specie)[0][0].item()) for specie in species
-=======
-            int(torch.where(all_species == specie.item())[0][0].item())
-            for specie in system.types
->>>>>>> c46dd5a8
         ]
 
         central_species = torch.LongTensor(central_species).to(device)
