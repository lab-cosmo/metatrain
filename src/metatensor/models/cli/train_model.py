import argparse
import importlib
import logging
from pathlib import Path

import hydra
from omegaconf import DictConfig, OmegaConf

from metatensor.models.utils.data import Dataset
from metatensor.models.utils.data.readers import read_structures, read_targets

from .. import CONFIG_PATH
from ..utils.model_io import save_model
from .formatter import CustomHelpFormatter


logger = logging.getLogger(__name__)


def _has_yaml_suffix(s: str) -> str:
    """Checks if a string has a .yaml suffix."""

    if Path(s).suffix != ".yaml":
        raise argparse.ArgumentTypeError(f"Options file '{s}' must be a `.yaml` file.")

    return s


def _add_train_model_parser(subparser: argparse._SubParsersAction) -> None:
    """Add basic the `train_model` paramaters to an argparse (sub)-parser.

    This is just the first layer of arguments. Additional arguments are allowed and will
    be parsed by the hydra CLI."""

    if train_model.__doc__ is not None:
        description = train_model.__doc__.split(r":param")[0]
    else:
        description = None

    parser = subparser.add_parser(
        "train",
        description=description,
        formatter_class=CustomHelpFormatter,
    )
    parser.set_defaults(callable="train_model")

    parser.add_argument(
        "options",
        type=_has_yaml_suffix,
        help="Options file",
    )
    parser.add_argument(
        "-o",
        "--output",
        dest="output",
        type=str,
        required=False,
        default="model.pt",
        help="Path to save the final model (default: %(default)s).",
    )
    parser.add_argument(
        "-y",
        "--hydra",
        dest="hydra_paramters",
        nargs="+",
        type=str,
        help="Hydra's command line and override flags.",
    )


@hydra.main(config_path=str(CONFIG_PATH), config_name="config", version_base=None)
def train_model(options: DictConfig) -> None:
    """Train an atomistic machine learning model using configurations provided by Hydra.

    This function sets up the dataset and model architecture, then runs the training
    process. The dataset is prepared by reading structural data and target values from
    specified paths. The model architecture is dynamically imported and instantiated
    based on the configuration. Training is executed with the specified hyperparameters,
    and the trained model is saved to a designated output path.

    Hydra is used for command-line configuration management, allowing for dynamic
    parameter setting at runtime. See
    https://hydra.cc/docs/advanced/hydra-command-line-flags/ and
    https://hydra.cc/docs/advanced/override_grammar/basic/ for details.

    :param options: A dictionary-like object obtained from Hydra, containing all the
        necessary options for dataset preparation, model hyperparameters, and training.
    """

    logger.info("Setting up dataset")
    structures = read_structures(options["dataset"]["structure_path"])
    targets = read_targets(
        options["dataset"]["targets_path"],
        target_values=options["dataset"]["target_value"],
    )
    dataset = Dataset(structures, targets)

    logger.info("Setting up model")
    architetcure_name = options["architecture"]["name"]
    architecture = importlib.import_module(f"metatensor.models.{architetcure_name}")
<<<<<<< HEAD
=======
    model = architecture.Model(
        all_species=dataset.all_species,
        hypers=OmegaConf.to_container(options["architecture"]["model"]),
    )
>>>>>>> 1a984456

    logger.info("Run training")
    output_dir = hydra.core.hydra_config.HydraConfig.get().runtime.output_dir

    print(OmegaConf.to_container(options))
    model = architecture.train(
        train_dataset=dataset,
<<<<<<< HEAD
        hypers=OmegaConf.to_container(config["architecture"]),
=======
        hypers=OmegaConf.to_container(options["architecture"]["training"]),
>>>>>>> 1a984456
        output_dir=output_dir,
    )

    save_model(model, options["output_path"])<|MERGE_RESOLUTION|>--- conflicted
+++ resolved
@@ -98,13 +98,6 @@
     logger.info("Setting up model")
     architetcure_name = options["architecture"]["name"]
     architecture = importlib.import_module(f"metatensor.models.{architetcure_name}")
-<<<<<<< HEAD
-=======
-    model = architecture.Model(
-        all_species=dataset.all_species,
-        hypers=OmegaConf.to_container(options["architecture"]["model"]),
-    )
->>>>>>> 1a984456
 
     logger.info("Run training")
     output_dir = hydra.core.hydra_config.HydraConfig.get().runtime.output_dir
@@ -112,11 +105,7 @@
     print(OmegaConf.to_container(options))
     model = architecture.train(
         train_dataset=dataset,
-<<<<<<< HEAD
-        hypers=OmegaConf.to_container(config["architecture"]),
-=======
-        hypers=OmegaConf.to_container(options["architecture"]["training"]),
->>>>>>> 1a984456
+        hypers=OmegaConf.to_container(options["architecture"]),
         output_dir=output_dir,
     )
 
