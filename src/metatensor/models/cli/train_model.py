import argparse
import importlib
import logging
import warnings
from pathlib import Path

import hydra
<<<<<<< HEAD
from metatensor.torch.atomistic import ModelCapabilities, ModelOutput
=======
import torch
>>>>>>> 9061f1c9
from omegaconf import DictConfig, OmegaConf

from metatensor.models.utils.data import Dataset
from metatensor.models.utils.data.readers import read_structures, read_targets

from .. import CONFIG_PATH
from ..utils.model_io import save_model
from ..utils.omegaconf import expand_dataset_config
from .formatter import CustomHelpFormatter


logger = logging.getLogger(__name__)


def _has_yaml_suffix(s: str) -> str:
    """Checks if a string has a .yaml suffix."""

    if Path(s).suffix != ".yaml":
        raise argparse.ArgumentTypeError(f"Options file '{s}' must be a `.yaml` file.")

    return s


def _add_train_model_parser(subparser: argparse._SubParsersAction) -> None:
    """Add basic the `train_model` paramaters to an argparse (sub)-parser.

    This is just the first layer of arguments. Additional arguments are allowed and will
    be parsed by the hydra CLI."""

    if train_model.__doc__ is not None:
        description = train_model.__doc__.split(r":param")[0]
    else:
        description = None

    parser = subparser.add_parser(
        "train",
        description=description,
        formatter_class=CustomHelpFormatter,
    )
    parser.set_defaults(callable="train_model")

    parser.add_argument(
        "options",
        type=_has_yaml_suffix,
        help="Options file",
    )
    parser.add_argument(
        "-o",
        "--output",
        dest="output",
        type=str,
        required=False,
        default="model.pt",
        help="Path to save the final model (default: %(default)s).",
    )
    parser.add_argument(
        "-y",
        "--hydra",
        dest="hydra_paramters",
        nargs="+",
        type=str,
        help="Hydra's command line and override flags.",
    )


@hydra.main(config_path=str(CONFIG_PATH), version_base=None)
def train_model(options: DictConfig) -> None:
    """Train an atomistic machine learning model using configurations provided by Hydra.

    This function sets up the dataset and model architecture, then runs the training
    process. The dataset is prepared by reading structural data and target values from
    specified paths. The model architecture is dynamically imported and instantiated
    based on the configuration. Training is executed with the specified hyperparameters,
    and the trained model is saved to a designated output path.

    Hydra is used for command-line configuration management, allowing for dynamic
    parameter setting at runtime. See
    https://hydra.cc/docs/advanced/hydra-command-line-flags/ and
    https://hydra.cc/docs/advanced/override_grammar/basic/ for details.

    :param options: A dictionary-like object obtained from Hydra, containing all the
        necessary options for dataset preparation, model hyperparameters, and training.
    """

    # TODO load seed from config
    generator = torch.Generator()

    logger.info("Setting up training set")
    conf_training_set = expand_dataset_config(options["training_set"])
    structures_train = read_structures(
        filename=conf_training_set["structures"]["read_from"],
        fileformat=conf_training_set["structures"]["file_format"],
    )
    targets_train = read_targets(conf_training_set["targets"])
    train_dataset = Dataset(structures_train, targets_train)

    logger.info("Setting up test set")
    conf_test_set = options["test_set"]
    if not isinstance(conf_test_set, float):
        conf_test_set = expand_dataset_config(conf_test_set)
        structures_test = read_structures(
            filename=conf_training_set["structures"]["read_from"],
            fileformat=conf_training_set["structures"]["file_format"],
        )
        targets_test = read_targets(conf_test_set["targets"])
        test_dataset = Dataset(structures_test, targets_test)
        fraction_test_set = 0.0
    else:
        if conf_test_set < 0 or conf_test_set >= 1:
            raise ValueError("Test set split must be between 0 and 1.")
        fraction_test_set = conf_test_set

    logger.info("Setting up validation set")
    conf_validation_set = options["validation_set"]
    if not isinstance(conf_validation_set, float):
        conf_validation_set = expand_dataset_config(conf_validation_set)
        structures_validation = read_structures(
            filename=conf_training_set["structures"]["read_from"],
            fileformat=conf_training_set["structures"]["file_format"],
        )
        targets_validation = read_targets(conf_validation_set["targets"])
        validation_dataset = Dataset(structures_validation, targets_validation)
        fraction_validation_set = 0.0
    else:
        if conf_validation_set < 0 or conf_validation_set >= 1:
            raise ValueError("Validation set split must be between 0 and 1.")
        fraction_validation_set = conf_validation_set

    # Split train dataset if requested
    if fraction_test_set or fraction_validation_set:
        fraction_train_set = 1 - fraction_test_set - fraction_validation_set
        if fraction_train_set < 0:
            raise ValueError("fraction of the train set is smaller then 0!")

        # ignore warning of possible empty dataset
        with warnings.catch_warnings():
            warnings.simplefilter("ignore")
            subsets = torch.utils.data.random_split(
                dataset=train_dataset,
                lengths=[
                    fraction_train_set,
                    fraction_test_set,
                    fraction_validation_set,
                ],
                generator=generator,
            )

        train_dataset = subsets[0]
        if fraction_test_set and not fraction_validation_set:
            test_dataset = subsets[1]
        elif not fraction_validation_set and fraction_validation_set:
            validation_dataset = subsets[1]
        else:
            test_dataset = subsets[1]
            validation_dataset = subsets[2]

    # TODO: Perform section and unit consistency checks between test/train/validation
    # set
    test_dataset
    validation_dataset

    logger.info("Setting up model")
    architetcure_name = options["architecture"]["name"]
    architecture = importlib.import_module(f"metatensor.models.{architetcure_name}")

    logger.info("Run training")
    output_dir = hydra.core.hydra_config.HydraConfig.get().runtime.output_dir

<<<<<<< HEAD
    # HACK:
    model_capabilities = ModelCapabilities(
        length_unit="Angstrom",
        species=dataset.all_species,
        outputs={
            options["dataset"]["target_value"]: ModelOutput(
                quantity="energy", unit="eV"
            )
        },
    )

    print(OmegaConf.to_container(options))
    model = architecture.train(
        train_datasets=[dataset],  # HACK
        validation_datasets=[dataset],  # HACK
        model_capabilities=model_capabilities,  # HACK
        hypers=OmegaConf.to_container(options["architecture"]),
        output_dir=output_dir,
    )
=======
    # HACK: Avoid passing a Subset which we can not handle yet. For now we pass
    # the complete training set even though it was split before...
    if isinstance(train_dataset, torch.utils.data.Subset):
        model = architecture.train(
            train_dataset=train_dataset.dataset,
            hypers=OmegaConf.to_container(options["architecture"]),
            output_dir=output_dir,
        )
    else:
        model = architecture.train(
            train_dataset=train_dataset,
            hypers=OmegaConf.to_container(options["architecture"]),
            output_dir=output_dir,
        )
>>>>>>> 9061f1c9

    save_model(model, options["output_path"])<|MERGE_RESOLUTION|>--- conflicted
+++ resolved
@@ -5,11 +5,8 @@
 from pathlib import Path
 
 import hydra
-<<<<<<< HEAD
 from metatensor.torch.atomistic import ModelCapabilities, ModelOutput
-=======
 import torch
->>>>>>> 9061f1c9
 from omegaconf import DictConfig, OmegaConf
 
 from metatensor.models.utils.data import Dataset
@@ -178,7 +175,6 @@
     logger.info("Run training")
     output_dir = hydra.core.hydra_config.HydraConfig.get().runtime.output_dir
 
-<<<<<<< HEAD
     # HACK:
     model_capabilities = ModelCapabilities(
         length_unit="Angstrom",
@@ -190,29 +186,23 @@
         },
     )
 
-    print(OmegaConf.to_container(options))
-    model = architecture.train(
-        train_datasets=[dataset],  # HACK
-        validation_datasets=[dataset],  # HACK
-        model_capabilities=model_capabilities,  # HACK
-        hypers=OmegaConf.to_container(options["architecture"]),
-        output_dir=output_dir,
-    )
-=======
     # HACK: Avoid passing a Subset which we can not handle yet. For now we pass
     # the complete training set even though it was split before...
     if isinstance(train_dataset, torch.utils.data.Subset):
         model = architecture.train(
-            train_dataset=train_dataset.dataset,
+            train_datasets=[train_dataset.dataset],
+            validation_datasets=[train_dataset.dataset],
+            model_capabilities=model_capabilities,
             hypers=OmegaConf.to_container(options["architecture"]),
             output_dir=output_dir,
         )
     else:
         model = architecture.train(
-            train_dataset=train_dataset,
+            train_dataset=[train_dataset],
+            validation_dataset=[train_dataset],
+            model_capabilities=model_capabilities,
             hypers=OmegaConf.to_container(options["architecture"]),
             output_dir=output_dir,
         )
->>>>>>> 9061f1c9
 
     save_model(model, options["output_path"])