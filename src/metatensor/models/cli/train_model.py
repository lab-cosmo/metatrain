--- conflicted
+++ resolved
@@ -73,10 +73,6 @@
         dest="continue_from",
         type=str,
         required=False,
-<<<<<<< HEAD
-=======
-        default=None,
->>>>>>> 699d726a
         help="File to continue training from.",
     )
     parser.add_argument(
@@ -275,11 +271,7 @@
         validation_datasets=[validation_dataset],
         requested_capabilities=requested_capabilities,
         hypers=OmegaConf.to_container(options["architecture"]),
-<<<<<<< HEAD
-        continue_from=options["continue"],
-=======
         continue_from=options["continue_from"],
->>>>>>> 699d726a
         output_dir=output_dir,
     )
 
