--- conflicted
+++ resolved
@@ -4,11 +4,7 @@
 import os
 import random
 from pathlib import Path
-<<<<<<< HEAD
 from typing import Dict, List, Optional, Union
-=======
-from typing import Dict, Optional, Union
->>>>>>> 076a025a
 
 import numpy as np
 import torch
