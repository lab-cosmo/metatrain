import argparse
import logging
from pathlib import Path
from typing import Dict, List, Optional, Union

import metatensor.torch
import torch
from metatensor.learn.data.dataset import Dataset
from metatensor.torch import Labels, TensorBlock, TensorMap
from omegaconf import DictConfig, OmegaConf

from ..utils.data import collate_fn, read_systems, read_targets, write_predictions
from ..utils.errors import ArchitectureError
from ..utils.evaluate_model import evaluate_model
from ..utils.io import load
from ..utils.logging import MetricLogger
from ..utils.metrics import RMSEAccumulator
from ..utils.neighbors_lists import get_system_with_neighbors_lists
from ..utils.omegaconf import expand_dataset_config
from .formatter import CustomHelpFormatter


logger = logging.getLogger(__name__)
logging.basicConfig(
    level=logging.INFO,
    format="[%(asctime)s][%(levelname)s] - %(message)s",
    datefmt="%Y-%m-%d %H:%M:%S",
)


def _add_eval_model_parser(subparser: argparse._SubParsersAction) -> None:
    """Add the `eval_model` paramaters to an argparse (sub)-parser"""

    if eval_model.__doc__ is not None:
        description = eval_model.__doc__.split(r":param")[0]
    else:
        description = None

    # If you change the synopsis of these commands or add new ones adjust the completion
    # script at `src/metatensor/models/share/metatensor-models-completion.bash`.
    parser = subparser.add_parser(
        "eval",
        description=description,
        formatter_class=CustomHelpFormatter,
    )
    parser.set_defaults(callable="eval_model")
    parser.add_argument(
        "model",
        type=load,
        help="Saved exported model to be evaluated.",
    )
    parser.add_argument(
        "options",
        type=OmegaConf.load,
        help="Eval options file to define a dataset for evaluation.",
    )
    parser.add_argument(
        "-o",
        "--output",
        dest="output",
        type=str,
        required=False,
        default="output.xyz",
        help="filename of the predictions (default: %(default)s)",
    )


def _concatenate_tensormaps(
    tensormaps: List[Dict[str, TensorMap]]
) -> Dict[str, TensorMap]:
    # Concatenating TensorMaps is tricky, because the model does not know the
    # "number" of the system it is predicting. For example, if a model predicts
    # 3 batches of 4 atoms each, the system labels will be [0, 1, 2, 3],
    # [0, 1, 2, 3], [0, 1, 2, 3] for the three batches, respectively. Due
    # to this, the join operation would not achieve the desired result
    # ([0, 1, 2, ..., 11, 12]). Here, we fix this by renaming the system labels.

    system_counter = 0
    tensormaps_shifted_systems = []
    for tensormap_dict in tensormaps:
        tensormap_dict_shifted = {}
        for name, tensormap in tensormap_dict.items():
            new_keys = []
            new_blocks = []
            for key, block in tensormap.items():
                new_key = key
                where_system = block.samples.names.index("system")
                n_systems = torch.max(block.samples.column("system")) + 1
                new_samples_values = block.samples.values
                new_samples_values[:, where_system] += system_counter
                new_block = TensorBlock(
                    values=block.values,
                    samples=Labels(block.samples.names, values=new_samples_values),
                    components=block.components,
                    properties=block.properties,
                )
                for gradient_name, gradient_block in block.gradients():
                    new_block.add_gradient(
                        gradient_name,
                        gradient_block,
                    )
                new_keys.append(new_key)
                new_blocks.append(new_block)
            tensormap_dict_shifted[name] = TensorMap(
                keys=Labels(
                    names=tensormap.keys.names,
                    values=torch.stack([new_key.values for new_key in new_keys]),
                ),
                blocks=new_blocks,
            )
        tensormaps_shifted_systems.append(tensormap_dict_shifted)
        system_counter += n_systems

    return {
        target: metatensor.torch.join(
            [pred[target] for pred in tensormaps_shifted_systems], axis="samples"
        )
        for target in tensormaps_shifted_systems[0].keys()
    }


def _eval_targets(
    model: torch.jit._script.RecursiveScriptModule,
    dataset: Union[Dataset, torch.utils.data.Subset],
    options: Dict[str, List[str]],
    return_predictions: bool,
) -> Optional[Dict[str, TensorMap]]:
    """Evaluates an exported model on a dataset and print the RMSEs for each target.
    Optionally, it also returns the predictions of the model."""

    if len(dataset) == 0:
        logger.info("This dataset is empty. No evaluation will be performed.")

    # Attach neighbor lists to the systems:
    # TODO: these might already be present... find a way to avoid recomputing
    # if already present (e.g. if this function is called after training)
    for sample in dataset:
        system = sample.system
        get_system_with_neighbors_lists(system, model.requested_neighbors_lists())

    # Infer the device from the model
    device = next(model.parameters()).device

    # Create a dataloader
    dataloader = torch.utils.data.DataLoader(
        dataset,
        batch_size=1,  # TODO: allow to set from outside!!
        collate_fn=collate_fn,
        shuffle=False,
    )

    # Initialize RMSE accumulator:
    rmse_accumulator = RMSEAccumulator()

    # If we're returning the predictions, we need to store them:
    if return_predictions:
        all_predictions = []

    # Evaluate the model
    for batch in dataloader:
        systems, targets = batch
        systems = [system.to(device=device) for system in systems]
        targets = {key: value.to(device=device) for key, value in targets.items()}
        batch_predictions = evaluate_model(model, systems, options, is_training=False)
        rmse_accumulator.update(batch_predictions, targets)
        if return_predictions:
            all_predictions.append(batch_predictions)

    # Finalize the RMSEs
    rmse_values = rmse_accumulator.finalize()
    # print the RMSEs with MetricLogger
    metric_logger = MetricLogger(
        model_capabilities=model.capabilities(),
        initial_metrics=rmse_values,
    )
    metric_logger.log(rmse_values)

    if return_predictions:
        # concatenate the TensorMaps
        all_predictions_joined = _concatenate_tensormaps(all_predictions)
        return all_predictions_joined
    else:
        return None


def eval_model(
    model: torch.nn.Module, options: DictConfig, output: Union[Path, str] = "output.xyz"
) -> None:
    """Evaluate an exported model on a given data set.

    If ``options`` contains a ``targets`` sub-section, RMSE values will be reported. If
    this sub-section is missing, only a xyz-file with containing the properties the
    model was trained against is written.

    :param model: Saved model to be evaluated.
    :param options: DictConfig to define a test dataset taken for the evaluation.
    :param output: Path to save the predicted values
    """
    if not isinstance(model, torch.jit._script.RecursiveScriptModule):
        raise ValueError(
            "The model must already be exported to be used in `eval`. "
            "If you are trying to evaluate a checkpoint, export it first "
            "with the `metatensor-models export` command."
        )
    logger.info("Setting up evaluation set.")

    # TODO: once https://github.com/lab-cosmo/metatensor/pull/551 is merged and released
    # use capabilities instead of this workaround
    dtype = next(model.parameters()).dtype

    if isinstance(output, str):
        output = Path(output)

    options_list = expand_dataset_config(options)
    for i, options in enumerate(options_list):
        if len(options_list) == 1:
            extra_log_message = ""
            file_index_suffix = ""
        else:
            extra_log_message = f" with index {i}"
            file_index_suffix = f"_{i}"
        logger.info(f"Evaluating dataset{extra_log_message}")

        eval_systems = read_systems(
            filename=options["systems"]["read_from"],
            fileformat=options["systems"]["file_format"],
            dtype=dtype,
        )

        if hasattr(options, "targets"):
<<<<<<< HEAD
            # in this case, we only evaluate the targets specified in the options
            eval_targets = read_targets(options["targets"])
            eval_outputs = {
                target: tensormaps[0].block().gradients_list()
                for target, tensormaps in eval_targets.items()
            }
=======
            eval_targets = read_targets(options["targets"], dtype=dtype)
            eval_dataset = Dataset(system=eval_systems, energy=eval_targets["energy"])
            _eval_targets(model, eval_dataset)
>>>>>>> dd4f0df2
        else:
            # in this case, we have no targets: evaluate everything
            # TODO: allow the user to specify which outputs to evaluate
            eval_targets = {}
            gradients = ["positions"]
            if all(not torch.all(system.cell == 0) for system in eval_systems):
                # only add strain if all structures have cells
                gradients.append("strain")
            eval_outputs = {
                target: gradients for target in model.capabilities().outputs.keys()
            }

        eval_dataset = Dataset(system=eval_systems, **eval_targets)

        # Evaluate the model
        try:
            predictions = _eval_targets(
                model=model,
                dataset=eval_dataset,
                options=eval_outputs,
                return_predictions=True,
            )
        except Exception as e:
            raise ArchitectureError(e)

        write_predictions(
            filename=f"{output.stem}{file_index_suffix}{output.suffix}",
            systems=eval_systems,
            capabilities=model.capabilities(),
            predictions=predictions,
        )<|MERGE_RESOLUTION|>--- conflicted
+++ resolved
@@ -228,18 +228,12 @@
         )
 
         if hasattr(options, "targets"):
-<<<<<<< HEAD
             # in this case, we only evaluate the targets specified in the options
-            eval_targets = read_targets(options["targets"])
+            eval_targets = read_targets(options["targets"], dtype=dtype)
             eval_outputs = {
                 target: tensormaps[0].block().gradients_list()
                 for target, tensormaps in eval_targets.items()
             }
-=======
-            eval_targets = read_targets(options["targets"], dtype=dtype)
-            eval_dataset = Dataset(system=eval_systems, energy=eval_targets["energy"])
-            _eval_targets(model, eval_dataset)
->>>>>>> dd4f0df2
         else:
             # in this case, we have no targets: evaluate everything
             # TODO: allow the user to specify which outputs to evaluate
