from typing import Dict, List

import metatensor.torch
import rascaline.torch
import torch
from metatensor.torch import Labels, TensorBlock, TensorMap
from metatensor.torch.atomistic import ModelCapabilities, System
from omegaconf import OmegaConf

from .. import ARCHITECTURE_CONFIG_PATH
from ..utils.composition import apply_composition_contribution


DEFAULT_HYPERS = OmegaConf.to_container(
    OmegaConf.load(ARCHITECTURE_CONFIG_PATH / "soap_bpnn.yaml")
)

DEFAULT_MODEL_HYPERS = DEFAULT_HYPERS["model"]

ARCHITECTURE_NAME = "soap_bpnn"


class MLPMap(torch.nn.Module):
    def __init__(self, all_species: List[int], hypers: dict) -> None:
        super().__init__()

        activation_function_name = hypers["activation_function"]
        if activation_function_name == "SiLU":
            self.activation_function = torch.nn.SiLU()
        else:
            raise ValueError(
                f"Unsupported activation function: {activation_function_name}"
            )

        # Build a neural network for each species
        nns_per_species = []
        for _ in all_species:
            module_list = [
                torch.nn.Linear(hypers["input_size"], hypers["num_neurons_per_layer"]),
                torch.nn.SiLU(),
            ]
            for _ in range(hypers["num_hidden_layers"]):
                module_list.append(
                    torch.nn.Linear(
                        hypers["num_neurons_per_layer"], hypers["num_neurons_per_layer"]
                    )
                )
                module_list.append(torch.nn.SiLU())

            # If there are no hidden layers, the number of inputs
            # for the last layer is the input size
            n_inputs_last_layer = (
                hypers["num_neurons_per_layer"]
                if hypers["num_hidden_layers"] > 0
                else hypers["input_size"]
            )

            module_list.append(
                torch.nn.Linear(n_inputs_last_layer, hypers["output_size"])
            )
            nns_per_species.append(torch.nn.Sequential(*module_list))

        # Create a module dict to store the neural networks
        self.layers = torch.nn.ModuleDict(
            {str(species): nn for species, nn in zip(all_species, nns_per_species)}
        )

    def forward(self, features: TensorMap) -> TensorMap:
        # Create a list of the blocks that are present in the features:
        present_blocks = [
            int(features.keys.entry(i).values.item())
            for i in range(features.keys.values.shape[0])
        ]

        new_blocks: List[TensorBlock] = []
        for species_str, network in self.layers.items():
            species = int(species_str)
            if species not in present_blocks:
                pass  # continue is not accepted by torchscript here
            else:
                block = features.block({"species_center": species})
                output_values = network(block.values)
                new_blocks.append(
                    TensorBlock(
                        values=output_values,
                        samples=block.samples,
                        components=block.components,
                        properties=Labels.range("properties", output_values.shape[-1]),
                    )
                )

        return TensorMap(keys=features.keys, blocks=new_blocks)


class Model(torch.nn.Module):
    def __init__(
        self, capabilities: ModelCapabilities, hypers: Dict = DEFAULT_MODEL_HYPERS
    ) -> None:
        super().__init__()
        self.name = ARCHITECTURE_NAME

        # Check capabilities
        if len(capabilities.outputs) > 1:
            raise ValueError(
                "SOAP-BPNN only supports a single output, "
                "but multiple outputs were provided"
            )
        if next(iter(capabilities.outputs.values())).quantity != "energy":
            raise ValueError(
                "SOAP-BPNN only supports energy-like outputs, "
                f"but {next(iter(capabilities.outputs.values())).quantity} was provided"
            )

        self.capabilities = capabilities
        self.all_species = capabilities.species
        self.hypers = hypers

        # creates a composition weight tensor that can be directly indexed by species,
        # this can be left as a tensor of zero or set from the outside using
        # set_composition_weights (recommended for better accuracy)
        self.register_buffer(
            "composition_weights", torch.zeros(max(self.all_species) + 1)
        )

        self.soap_calculator = rascaline.torch.SoapPowerSpectrum(**hypers["soap"])
        hypers_bpnn = hypers["bpnn"]
        hypers_bpnn["input_size"] = (
            len(self.all_species) ** 2
            * hypers["soap"]["max_radial"] ** 2
            * (hypers["soap"]["max_angular"] + 1)
        )
        hypers_bpnn["output_size"] = 1
        self.bpnn = MLPMap(self.all_species, hypers_bpnn)
        self.neighbor_species_1_labels = Labels(
            names=["species_neighbor_1"],
            values=torch.tensor(self.all_species).reshape(-1, 1),
        )
        self.neighbor_species_2_labels = Labels(
            names=["species_neighbor_2"],
            values=torch.tensor(self.all_species).reshape(-1, 1),
        )

<<<<<<< HEAD
    def forward(self, systems: List[metatensor.torch.atomistic.System]) -> Dict[str, TensorMap]:
=======
    def forward(self, systems: List[System]) -> Dict[str, TensorMap]:
>>>>>>> 4d7f847c
        soap_features = self.soap_calculator(systems)

        device = soap_features.block(0).values.device
        soap_features = soap_features.keys_to_properties(
            self.neighbor_species_1_labels.to(device)
        )
        soap_features = soap_features.keys_to_properties(
            self.neighbor_species_2_labels.to(device)
        )

        atomic_energies = self.bpnn(soap_features)
        atomic_energies = apply_composition_contribution(
            atomic_energies, self.composition_weights
        )
        atomic_energies = atomic_energies.keys_to_samples("species_center")

        # Sum the atomic energies coming from the BPNN to get the total energy
        total_energies = metatensor.torch.sum_over_samples(
            atomic_energies, ["center", "species_center"]
        )

        return {"energy": total_energies}

    def set_composition_weights(self, input_composition_weights: torch.Tensor) -> None:
        # all species that are not present retain their weight of zero
        self.composition_weights[self.all_species] = input_composition_weights<|MERGE_RESOLUTION|>--- conflicted
+++ resolved
@@ -140,11 +140,7 @@
             values=torch.tensor(self.all_species).reshape(-1, 1),
         )
 
-<<<<<<< HEAD
-    def forward(self, systems: List[metatensor.torch.atomistic.System]) -> Dict[str, TensorMap]:
-=======
     def forward(self, systems: List[System]) -> Dict[str, TensorMap]:
->>>>>>> 4d7f847c
         soap_features = self.soap_calculator(systems)
 
         device = soap_features.block(0).values.device
