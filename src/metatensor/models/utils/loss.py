--- conflicted
+++ resolved
@@ -127,11 +127,7 @@
 
     def __init__(
         self,
-<<<<<<< HEAD
-        weights: Dict[str, Dict[str, float]],
-=======
         weights: Dict[str, float],
->>>>>>> 25113b97
         reduction: str = "sum",
     ):
         outputs = [key for key in weights.keys() if "gradients" not in key]
