from typing import Dict, List, Tuple

import torch.distributed
from metatensor.torch import TensorMap


class RMSEAccumulator:
    """Accumulates the RMSE between predictions and targets for an arbitrary
    number of keys, each corresponding to one target."""

    def __init__(self):
        """Initialize the accumulator."""
        self.information: Dict[str, Tuple[float, int]] = {}

    def update(self, predictions: Dict[str, TensorMap], targets: Dict[str, TensorMap]):
        """Updates the accumulator with new predictions and targets.

        :param predictions: A dictionary of predictions, where the keys correspond
            to the keys in the targets dictionary, and the values are the predictions.

        :param targets: A dictionary of targets, where the keys correspond to the keys
            in the predictions dictionary, and the values are the targets.
        """

        for key, target in targets.items():
            if key not in self.information:
                self.information[key] = (0.0, 0)
            prediction = predictions[key]

            self.information[key] = (
                self.information[key][0]
                + ((prediction.block().values - target.block().values) ** 2)
                .sum()
                .item(),
                self.information[key][1] + prediction.block().values.numel(),
            )

            for gradient_name, target_gradient in target.block().gradients():
                if f"{key}_{gradient_name}_gradients" not in self.information:
                    self.information[f"{key}_{gradient_name}_gradients"] = (0.0, 0)
                prediction_gradient = prediction.block().gradient(gradient_name)
                self.information[f"{key}_{gradient_name}_gradients"] = (
                    self.information[f"{key}_{gradient_name}_gradients"][0]
                    + ((prediction_gradient.values - target_gradient.values) ** 2)
                    .sum()
                    .item(),
                    self.information[f"{key}_{gradient_name}_gradients"][1]
                    + prediction_gradient.values.numel(),
                )

<<<<<<< HEAD
    def finalize(self, is_distributed: bool = False) -> Dict[str, float]:
        """Finalizes the accumulator and return the RMSE for each key.

        :param is_distributed: if true, the RMSE will be computed across all ranks
            of the distributed system.
        """

        if is_distributed:

            for key, value in self.information.items():
                value = torch.tensor(value[0]).to(torch.cuda.current_device())
                n_elems = torch.tensor(value[1]).to(torch.cuda.current_device())
                torch.distributed.all_reduce(value)
                torch.distributed.all_reduce(n_elems)
                self.information[key] = (value.item(), n_elems.item())  # type: ignore
=======
    def finalize(self, not_per_atom: List[str]) -> Dict[str, float]:
        """Finalizes the accumulator and return the RMSE for each key.

        All keys will be returned as "{key} RMSE (per atom)" in the output dictionary,
        unless ``key`` contains one or more of the strings in ``not_per_atom``,
        in which case "{key} RMSE" will be returned.
        """
>>>>>>> 48361b14

        finalized_info = {}
        for key, value in self.information.items():
            if any([s in key for s in not_per_atom]):
                out_key = f"{key} RMSE"
            else:
                out_key = f"{key} RMSE (per atom)"
            finalized_info[out_key] = (value[0] / value[1]) ** 0.5

        return finalized_info<|MERGE_RESOLUTION|>--- conflicted
+++ resolved
@@ -48,31 +48,24 @@
                     + prediction_gradient.values.numel(),
                 )
 
-<<<<<<< HEAD
-    def finalize(self, is_distributed: bool = False) -> Dict[str, float]:
+    def finalize(self, not_per_atom: List[str], is_distributed: bool = False) -> Dict[str, float]:
         """Finalizes the accumulator and return the RMSE for each key.
+
+        All keys will be returned as "{key} RMSE (per atom)" in the output dictionary,
+        unless ``key`` contains one or more of the strings in ``not_per_atom``,
+        in which case "{key} RMSE" will be returned.
 
         :param is_distributed: if true, the RMSE will be computed across all ranks
             of the distributed system.
         """
 
         if is_distributed:
-
             for key, value in self.information.items():
                 value = torch.tensor(value[0]).to(torch.cuda.current_device())
                 n_elems = torch.tensor(value[1]).to(torch.cuda.current_device())
                 torch.distributed.all_reduce(value)
                 torch.distributed.all_reduce(n_elems)
                 self.information[key] = (value.item(), n_elems.item())  # type: ignore
-=======
-    def finalize(self, not_per_atom: List[str]) -> Dict[str, float]:
-        """Finalizes the accumulator and return the RMSE for each key.
-
-        All keys will be returned as "{key} RMSE (per atom)" in the output dictionary,
-        unless ``key`` contains one or more of the strings in ``not_per_atom``,
-        in which case "{key} RMSE" will be returned.
-        """
->>>>>>> 48361b14
 
         finalized_info = {}
         for key, value in self.information.items():
