from collections import UserDict
from dataclasses import dataclass, field
from typing import Any, Dict, List, Optional, Set, Tuple, Union

import metatensor.learn
import torch
from metatensor.torch import TensorMap
from torch import Generator, default_generator
from torch.utils.data import Subset, random_split


class Dataset:
    """A version of the `metatensor.learn.Dataset` class that allows for
    the use of `mtm::` prefixes in the keys of the dictionary. See
    https://github.com/lab-cosmo/metatensor/issues/621.

    It is important to note that, instead of named tuples, this class
    accepts and returns dictionaries.

    :param dict: A dictionary with the data to be stored in the dataset.
    """

    def __init__(self, dict: Dict):

        new_dict = {}
        for key, value in dict.items():
            key = key.replace("mtm::", "mtm_")
            new_dict[key] = value

        self.mts_learn_dataset = metatensor.learn.Dataset(**new_dict)

    def __getitem__(self, idx: int) -> Dict:

        mts_dataset_item = self.mts_learn_dataset[idx]._asdict()
        new_dict = {}
        for key, value in mts_dataset_item.items():
            key = key.replace("mtm_", "mtm::")
            new_dict[key] = value

        return new_dict

    def __len__(self) -> int:
        return len(self.mts_learn_dataset)

    def __iter__(self):
        for i in range(len(self)):
            yield self[i]


@dataclass
class TargetInfo:
    """A class that contains information about a target.

    :param quantity: The quantity of the target.
    :param unit: The unit of the target. If :py:obj:`None` the ``unit`` will be set to
        an empty string ``""``.
    :param per_atom: Whether the target is a per-atom quantity.
    :param gradients: Set of gradients of the target that are defined in the current
        dataset. Examples are ``"positions"`` or ``"strain"``.
    """

    quantity: str
    unit: str = ""
    per_atom: bool = False
    gradients: Set[str] = field(default_factory=set)

    def __post_init__(self):
        if self.unit is None:
            self.unit = ""

        # For compatibility with list convert to set
        self.gradients = set(self.gradients)

    def copy(self) -> "TargetInfo":
        """Return a shallow copy of the TargetInfo."""
        return TargetInfo(
            quantity=self.quantity,
            unit=self.unit,
            per_atom=self.per_atom,
            gradients=self.gradients.copy(),
        )

    def update(self, other: "TargetInfo") -> None:
        """Update this instance with the union of itself and ``other``.

        :raises ValueError: If ``quantity``, ``unit`` or ``per_atom`` do not match.
        """
        if self.quantity != other.quantity:
            raise ValueError(
                f"Can't update TargetInfo with a different `quantity`: "
                f"({self.quantity} != {other.quantity})"
            )

        if self.unit != other.unit:
            raise ValueError(
                f"Can't update TargetInfo with a different `unit`: "
                f"({self.unit} != {other.unit})"
            )

        if self.per_atom != other.per_atom:
            raise ValueError(
                f"Can't update TargetInfo with a different `per_atom` property: "
                f"({self.per_atom} != {other.per_atom})"
            )

        self.gradients = self.gradients.union(other.gradients)

    def union(self, other: "TargetInfo") -> "TargetInfo":
        """Return the union of this instance with ``other``."""
        new = self.copy()
        new.update(other)
        return new


class TargetInfoDict(UserDict):
    """
    A custom dictionary class for storing and managing ``TargetInfo`` instances.

    The subclass handles the update of :py:class:`TargetInfo` if a ``key`` is already
    present.
    """

    # We use a `UserDict` with special methods because a normal dict does not support
    # the update of nested instances.
    def __setitem__(self, key, value):
        if not isinstance(value, TargetInfo):
            raise ValueError("value to set is not a `TargetInfo` instance")
        if key in self:
            self[key].update(value)
        else:
            super().__setitem__(key, value)

    def __and__(self, other: "TargetInfoDict") -> "TargetInfoDict":
        return self.intersection(other)

    def __sub__(self, other: "TargetInfoDict") -> "TargetInfoDict":
        return self.difference(other)

    def union(self, other: "TargetInfoDict") -> "TargetInfoDict":
        """Union of this instance with ``other``."""
        new = self.copy()
        new.update(other)
        return new

    def intersection(self, other: "TargetInfoDict") -> "TargetInfoDict":
        """Intersection of the the two instances as a new ``TargetInfoDict``.

        (i.e. all elements that are in both sets.)

        :raises ValueError: If intersected items with the same key are not the same.
        """
        new_keys = self.keys() & other.keys()

        self_intersect = {key: self[key] for key in new_keys}
        other_intersect = {key: other[key] for key in new_keys}

        if self_intersect == other_intersect:
            return self_intersect
        else:
            raise ValueError(
                "Intersected items with the same key are not the same. Intersected "
                f"keys are {','.join(new_keys)}"
            )

    def difference(self, other: "TargetInfoDict") -> "TargetInfoDict":
        """Difference of two instances as a new ``TargetInfoDict``.

        (i.e. all elements that are in this set but not in the other.)
        """

        new_keys = self.keys() - other.keys()
        return {key: self[key] for key in new_keys}


@dataclass
class DatasetInfo:
    """A class that contains information about datasets.

    This dataclass is used to communicate additional dataset details to the
    training functions of the individual models.

<<<<<<< HEAD
    :param length_unit: Unit of length used in the dataset. If :py:obj:`None` the
        ``length_unit`` will be set to an empty string ``""``.
    :param atomic_types: All possible atomic types present in the dataset.
    :param targets: Information about targets in the dataset.
    """

    length_unit: Union[None, str]
    atomic_types: Set[int]
    targets: TargetInfoDict
=======
    :param length_unit: unit of length used in the dataset
    :param atomic_types: all the atomic types present in the dataset
    :param targets: information about targets in the dataset
    """

    length_unit: str
    atomic_types: List[int]
    targets: Dict[str, TargetInfo]
>>>>>>> e5b5c0a7

    def __post_init__(self):
        if self.length_unit is None:
            self.length_unit = ""

<<<<<<< HEAD
        # For compatibility with list convert to set
        self.atomic_types = set(self.atomic_types)

    def copy(self) -> "DatasetInfo":
        """Return a shallow copy of the DatasetInfo."""
        return DatasetInfo(
            length_unit=self.length_unit,
            atomic_types=self.atomic_types.copy(),
            targets=self.targets.copy(),
        )

    def update(self, other: "DatasetInfo") -> "DatasetInfo":
        """Update this instance with the union of itself and ``other``.

        :raises ValueError: If the ``length_units`` are different.
        """
        if self.length_unit != other.length_unit:
            raise ValueError(
                "Can't update DatasetInfo with a different `length_unit`: "
                f"({self.length_unit} != {other.length_unit})"
            )

        self.atomic_types = self.atomic_types.union(other.atomic_types)
        self.targets = self.targets.union(other.targets)

    def union(self, other: "DatasetInfo") -> "DatasetInfo":
        """Return the union of this instance with ``other``."""
        new = self.copy()
        new.update(other)
        return new


def get_atomic_types(datasets: Union[Dataset, List[Dataset]]) -> Set[int]:
    """List of all atomic types present in a dataset or list of datasets.

=======
def get_atomic_types(datasets: Union[Dataset, List[Dataset]]) -> List[int]:
    """List of all atomic types present in a dataset or list of datasets.

>>>>>>> e5b5c0a7
    :param datasets: the dataset, or list of datasets
    :returns: sorted list of all atomic types present in the datasets
    """

    if not isinstance(datasets, list):
        datasets = [datasets]

<<<<<<< HEAD
=======
    # Iterate over all single instances of the dataset:
>>>>>>> e5b5c0a7
    types = []
    for dataset in datasets:
        for index in range(len(dataset)):
            system = dataset[index]["system"]
            types += system.types.tolist()
<<<<<<< HEAD
=======

    # Remove duplicates and sort:
    result = list(set(types))
    result.sort()
>>>>>>> e5b5c0a7

    return set(types)


def get_all_targets(datasets: Union[Dataset, List[Dataset]]) -> List[str]:
    """List of all targets present in a dataset or list of datasets.

    :param datasets: the dataset(s).
    :returns: list of targets present in the dataset(s), sorted according to the
        ``sort()`` method of Python lists.
    """

    if not isinstance(datasets, list):
        datasets = [datasets]

    # The following does not work because the `dataset` can also
    # be a `Subset` object:
    # return list(dataset.targets.keys())

    # Iterate over all single instances of the dataset:
    target_names = []
    for dataset in datasets:
        for sample in dataset:
            sample.pop("system")  # system not needed
            target_names += list(sample.keys())

    return list(set(target_names))


def collate_fn(batch: List[Dict[str, Any]]) -> Tuple[List, Dict[str, TensorMap]]:
    """
    Wraps `group_and_join` to
    return the data fields as a list of systems, and a dictionary of nameed
    targets.
    """

    collated_targets = group_and_join(batch)
    systems = collated_targets.pop("system")
    return systems, collated_targets


def check_datasets(train_datasets: List[Dataset], validation_datasets: List[Dataset]):
    """Check that the training and validation sets are compatible with one another

    Although these checks will not fit all use cases, most models would be expected
    to be able to use this function.

    :param train_datasets: A list of training datasets to check.
    :param validation_datasets: A list of validation datasets to check
    :raises TypeError: If the ``dtype`` within the datasets are inconsistent.
    :raises ValueError: If the `validation_datasets` has a target that is not present in
        the ``train_datasets``.
    :raises ValueError: If the training or validation set contains chemical species
        or targets that are not present in the training set
    """
    # Check that system `dtypes` are consistent within datasets
    desired_dtype = train_datasets[0][0]["system"].positions.dtype
    msg = f"`dtype` between datasets is inconsistent, found {desired_dtype} and "
    for train_dataset in train_datasets:
        actual_dtype = train_dataset[0]["system"].positions.dtype
        if actual_dtype != desired_dtype:
            raise TypeError(f"{msg}{actual_dtype} found in `train_datasets`")

    for validation_dataset in validation_datasets:
        actual_dtype = validation_dataset[0]["system"].positions.dtype
        if actual_dtype != desired_dtype:
            raise TypeError(f"{msg}{actual_dtype} found in `validation_datasets`")

    # Get all targets in the training and validation sets:
    train_targets = get_all_targets(train_datasets)
    validation_targets = get_all_targets(validation_datasets)

    # Check that the validation sets do not have targets that are not in the
    # training sets:
    for target in validation_targets:
        if target not in train_targets:
            raise ValueError(
                f"The validation dataset has a target ({target}) that is not present "
                "in the training dataset."
            )
    # Get all the species in the training and validation sets:
    all_training_species = get_atomic_types(train_datasets)
    all_validation_species = get_atomic_types(validation_datasets)

    # Check that the validation sets do not have species that are not in the
    # training sets:
    for species in all_validation_species:
        if species not in all_training_species:
            raise ValueError(
                f"The validation dataset has a species ({species}) that is not in the "
                "training dataset. This could be a result of a random train/validation "
                "split. You can avoid this by providing a validation dataset manually."
            )


def _train_test_random_split(
    train_dataset: Dataset,
    train_size: float,
    test_size: float,
    generator: Optional[Generator] = default_generator,
) -> List[Subset]:
    if train_size <= 0:
        raise ValueError("Fraction of the train set is smaller or equal to 0!")

    # normalize fractions
    lengths = torch.tensor([train_size, test_size])
    lengths /= lengths.sum()

    return random_split(dataset=train_dataset, lengths=lengths, generator=generator)


def group_and_join(
    batch: List[Dict[str, Any]],
) -> Dict[str, Any]:
    """
    Same as metatenor.learn.data.group_and_join, but joins dicts and not named tuples.

    :param batch: A list of dictionaries, each containing the data for a single sample.

    :returns: A single dictionary with the data fields joined together among all
        samples.
    """
    data: List[Union[TensorMap, torch.Tensor]] = []
    names = batch[0].keys()
    for name, f in zip(names, zip(*(item.values() for item in batch))):
        if name == "sample_id":  # special case, keep as is
            data.append(f)
            continue

        if isinstance(f[0], torch.ScriptObject) and f[0]._has_method(
            "keys_to_properties"
        ):  # inferred metatensor.torch.TensorMap type
            data.append(metatensor.torch.join(f, axis="samples"))
        elif isinstance(f[0], torch.Tensor):  # torch.Tensor type
            data.append(torch.vstack(f))
        else:  # otherwise just keep as a list
            data.append(f)

    return {name: value for name, value in zip(names, data)}


def merge_dataset_info(
    old_info: DatasetInfo, new_info: DatasetInfo
) -> Tuple[DatasetInfo, List[int], Dict[str, TargetInfo]]:
    """
    Merge two ``DatasetInfo`` objects.

    Useful when updating a model with information about a new dataset,
    for example when doing transfer learning.

    :param old_info: The information of the old dataset.
    :param new_info: The information of the new dataset.

    :return: A tuple containing three items: (a) the merged information,
        i.e., a union of the old and the new information, (b) a list of
        atomic types that were not present in the old ``DatsetInfo``, but
        are present in the new one, (c) a list of targets that were not
        present in the old ``DatasetInfo``, but are present in the new one.
        The order of the outputs and species is preserved in all cases.

    :raises ValueError: If the length units of the old and new info are not
        the same, or if targets with the same name are not consistent
        between the old and new info (however, the same target with different
        gradients is allowed).
    """
    # Check that the length units are the same:
    if old_info.length_unit != new_info.length_unit:
        raise ValueError(
            "The length units of the old and new dataset are not the same. "
            f"Found `{old_info.length_unit}` and "
            f"`{new_info.length_unit}`."
        )

    # Merge the outputs:
    merged_outputs = {}
    for key, value in old_info.targets.items():
        merged_outputs[key] = value
    for key, value in new_info.targets.items():
        if key in merged_outputs:
            if merged_outputs[key].quantity != value.quantity:
                raise ValueError(
                    f"Output {key} has different quantities in the old and "
                    "new dataset."
                )
            if merged_outputs[key].unit != value.unit:
                raise ValueError(
                    f"Output {key} has different units in the old and new dataset."
                )
            if merged_outputs[key].per_atom != value.per_atom:
                raise ValueError(
                    f"Output {key} has different per_atom character in the old "
                    "and new dataset."
                )
        else:
            merged_outputs[key] = value

    # Find the merged atomic types:
    merged_types = list(set(old_info.atomic_types + new_info.atomic_types))

    # Find the novel atomic types:
    novel_types = []
    for type_ in new_info.atomic_types:
        if type_ not in old_info.atomic_types:
            novel_types.append(type_)

    # Find the new outputs:
    novel_outputs = {}
    for key, value in new_info.targets.items():
        if key not in old_info.targets:
            novel_outputs[key] = value

    merged_info = DatasetInfo(
        length_unit=old_info.length_unit,
        atomic_types=merged_types,
        targets=merged_outputs,
    )

    return merged_info, novel_types, novel_outputs<|MERGE_RESOLUTION|>--- conflicted
+++ resolved
@@ -179,7 +179,6 @@
     This dataclass is used to communicate additional dataset details to the
     training functions of the individual models.
 
-<<<<<<< HEAD
     :param length_unit: Unit of length used in the dataset. If :py:obj:`None` the
         ``length_unit`` will be set to an empty string ``""``.
     :param atomic_types: All possible atomic types present in the dataset.
@@ -189,22 +188,11 @@
     length_unit: Union[None, str]
     atomic_types: Set[int]
     targets: TargetInfoDict
-=======
-    :param length_unit: unit of length used in the dataset
-    :param atomic_types: all the atomic types present in the dataset
-    :param targets: information about targets in the dataset
-    """
-
-    length_unit: str
-    atomic_types: List[int]
-    targets: Dict[str, TargetInfo]
->>>>>>> e5b5c0a7
 
     def __post_init__(self):
         if self.length_unit is None:
             self.length_unit = ""
 
-<<<<<<< HEAD
         # For compatibility with list convert to set
         self.atomic_types = set(self.atomic_types)
 
@@ -240,11 +228,6 @@
 def get_atomic_types(datasets: Union[Dataset, List[Dataset]]) -> Set[int]:
     """List of all atomic types present in a dataset or list of datasets.
 
-=======
-def get_atomic_types(datasets: Union[Dataset, List[Dataset]]) -> List[int]:
-    """List of all atomic types present in a dataset or list of datasets.
-
->>>>>>> e5b5c0a7
     :param datasets: the dataset, or list of datasets
     :returns: sorted list of all atomic types present in the datasets
     """
@@ -252,22 +235,11 @@
     if not isinstance(datasets, list):
         datasets = [datasets]
 
-<<<<<<< HEAD
-=======
-    # Iterate over all single instances of the dataset:
->>>>>>> e5b5c0a7
     types = []
     for dataset in datasets:
         for index in range(len(dataset)):
             system = dataset[index]["system"]
             types += system.types.tolist()
-<<<<<<< HEAD
-=======
-
-    # Remove duplicates and sort:
-    result = list(set(types))
-    result.sort()
->>>>>>> e5b5c0a7
 
     return set(types)
 
