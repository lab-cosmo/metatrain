<<<<<<< HEAD
from .dataset import Dataset, collate_fn, check_datasets  # noqa: F401
from .readers import read_structures, read_targets  # noqa: F401
from .writers import write_predictions  # noqa: F401
from .combine_dataloaders import combine_dataloaders  # noqa: F401
=======
from .dataset import Dataset, collate_fn  # noqa: F401
from .readers import (  # noqa: F401
    read_energy,
    read_forces,
    read_stress,
    read_structures,
    read_targets,
    read_virial,
)
from .writers import write_predictions  # noqa: F401
>>>>>>> 9061f1c9
<|MERGE_RESOLUTION|>--- conflicted
+++ resolved
@@ -1,10 +1,4 @@
-<<<<<<< HEAD
 from .dataset import Dataset, collate_fn, check_datasets  # noqa: F401
-from .readers import read_structures, read_targets  # noqa: F401
-from .writers import write_predictions  # noqa: F401
-from .combine_dataloaders import combine_dataloaders  # noqa: F401
-=======
-from .dataset import Dataset, collate_fn  # noqa: F401
 from .readers import (  # noqa: F401
     read_energy,
     read_forces,
@@ -13,5 +7,6 @@
     read_targets,
     read_virial,
 )
+
 from .writers import write_predictions  # noqa: F401
->>>>>>> 9061f1c9
+from .combine_dataloaders import combine_dataloaders  # noqa: F401