import warnings
<<<<<<< HEAD
from typing import Dict, List

import torch
from metatensor.torch import Labels, TensorBlock, TensorMap
from metatensor.torch.atomistic import System, register_autograd_neighbors
=======
from typing import Dict, List, Union

import torch
from metatensor.torch import Labels, TensorBlock, TensorMap
from metatensor.torch.atomistic import (
    ModelEvaluationOptions,
    System,
    register_autograd_neighbors,
)
>>>>>>> d1c1522d

from .export import is_exported
from .loss import TensorMapDictLoss
from .output_gradient import compute_gradient


# Ignore metatensor-torch warning due to the fact that positions/cell
# already require grad when registering the NL
warnings.filterwarnings(
    "ignore",
    category=UserWarning,
    message="neighbors",
)  # TODO: this is not filtering out the warning for some reason


def compute_model_loss(
    loss: TensorMapDictLoss,
    model: Union[torch.nn.Module, torch.jit._script.RecursiveScriptModule],
    systems: List[System],
    targets: Dict[str, TensorMap],
):
    """
    Compute the loss of a model on a set of targets.

    :param loss: The loss function to use.
    :param model: The model to use. This can either be a model in training
        (``torch.nn.Module``) or an exported model
        (``torch.jit._script.RecursiveScriptModule``).
    :param systems: The systems to use.
    :param targets: The targets to use.

    :returns: The loss as a scalar `torch.Tensor`.
    """
    # Assert that all targets are within the model's capabilities:
    if not set(targets.keys()).issubset(_get_capabilities(model).outputs.keys()):
        raise ValueError("Not all targets are within the model's capabilities.")

    # Infer model device, move systems and targets to the same device:
    device = next(model.parameters()).device
    systems = [system.to(device=device) for system in systems]
    targets = {key: target.to(device=device) for key, target in targets.items()}

    # Find if there are any energy targets that require gradients:
    energy_targets = []
    energy_targets_that_require_position_gradients = []
    energy_targets_that_require_strain_gradients = []
    for target_name in targets.keys():
        # Check if the target is an energy:
        if _get_capabilities(model).outputs[target_name].quantity == "energy":
            energy_targets.append(target_name)
            # Check if the energy requires gradients:
            if targets[target_name].block().has_gradient("positions"):
                energy_targets_that_require_position_gradients.append(target_name)
            if targets[target_name].block().has_gradient("strain"):
                energy_targets_that_require_strain_gradients.append(target_name)

    if len(energy_targets_that_require_strain_gradients) > 0:
        # TODO: raise an error if the systems do not have a cell
        # if not all([system.has_cell for system in systems]):
        #     raise ValueError("One or more systems does not have a cell.")
        strains = [
            torch.eye(
                3,
                requires_grad=True,
                dtype=system.cell.dtype,
                device=system.cell.device,
            )
            for system in systems
        ]
        # Create new "displaced" systems:
        new_systems = []
        for system, strain in zip(systems, strains):
            new_system = System(
                positions=system.positions @ strain,
                cell=system.cell @ strain,
                species=system.species,
            )
            for nl_options in system.known_neighbors_lists():
                nl = system.get_neighbors_list(nl_options)
                register_autograd_neighbors(
                    new_system,
                    TensorBlock(
                        values=nl.values.detach(),
                        samples=nl.samples,
                        components=nl.components,
                        properties=nl.properties,
                    ),
                    check_consistency=True,
                )
                new_system.add_neighbors_list(nl_options, nl)
            new_systems.append(new_system)
        systems = new_systems
    else:
        if len(energy_targets_that_require_position_gradients) > 0:
            # Set positions to require gradients:
            for system in systems:
                system.positions.requires_grad_(True)

    # Based on the keys of the targets, get the outputs of the model:
    model_outputs = _get_model_outputs(model, systems, list(targets.keys()))

    for energy_target in energy_targets:
        # If the energy target requires gradients, compute them:
        target_requires_pos_gradients = (
            energy_target in energy_targets_that_require_position_gradients
        )
        target_requires_disp_gradients = (
            energy_target in energy_targets_that_require_strain_gradients
        )
        if target_requires_pos_gradients and target_requires_disp_gradients:
            gradients = compute_gradient(
                model_outputs[energy_target].block().values,
                [system.positions for system in systems] + strains,
                is_training=True,
            )
            old_energy_tensor_map = model_outputs[energy_target]
            new_block = old_energy_tensor_map.block().copy()
            new_block.add_gradient(
                "positions", _position_gradients_to_block(gradients[: len(systems)])
            )
            new_block.add_gradient(
                "strain",
                _strain_gradients_to_block(gradients[len(systems) :]),
            )
            new_energy_tensor_map = TensorMap(
                keys=old_energy_tensor_map.keys,
                blocks=[new_block],
            )
            model_outputs[energy_target] = new_energy_tensor_map
        elif target_requires_pos_gradients:
            gradients = compute_gradient(
                model_outputs[energy_target].block().values,
                [system.positions for system in systems],
                is_training=True,
            )
            old_energy_tensor_map = model_outputs[energy_target]
            new_block = old_energy_tensor_map.block().copy()
            new_block.add_gradient("positions", _position_gradients_to_block(gradients))
            new_energy_tensor_map = TensorMap(
                keys=old_energy_tensor_map.keys,
                blocks=[new_block],
            )
            model_outputs[energy_target] = new_energy_tensor_map
        elif target_requires_disp_gradients:
            gradients = compute_gradient(
                model_outputs[energy_target].block().values,
                strains,
                is_training=True,
            )
            old_energy_tensor_map = model_outputs[energy_target]
            new_block = old_energy_tensor_map.block().copy()
            new_block.add_gradient("strain", _strain_gradients_to_block(gradients))
            new_energy_tensor_map = TensorMap(
                keys=old_energy_tensor_map.keys,
                blocks=[new_block],
            )
            model_outputs[energy_target] = new_energy_tensor_map
        else:
            pass

    # Compute and return the loss and associated info:
    return loss(model_outputs, targets)


def _position_gradients_to_block(gradients_list):
    """Convert a list of position gradients to a `TensorBlock`
    which can act as a gradient block to an energy block."""

    # `gradients` consists of a list of tensors where the second dimension is 3
    gradients = torch.concatenate(gradients_list, dim=0).unsqueeze(-1)
    # unsqueeze for the property dimension

    samples = Labels(
        names=["sample", "atom"],
        values=torch.stack(
            [
                torch.concatenate(
                    [
                        torch.tensor([i] * len(structure))
                        for i, structure in enumerate(gradients_list)
                    ]
                ),
                torch.concatenate(
                    [torch.arange(len(structure)) for structure in gradients_list]
                ),
            ],
            dim=1,
        ),
    )

    components = [
        Labels(
            names=["xyz"],
            values=torch.tensor([[0], [1], [2]]),
        )
    ]

    return TensorBlock(
        values=gradients,
        samples=samples.to(gradients.device),
        components=[c.to(gradients.device) for c in components],
        properties=Labels.single().to(gradients.device),
    )


def _strain_gradients_to_block(gradients_list):
    """Convert a list of strain gradients to a `TensorBlock`
    which can act as a gradient block to an energy block."""

    gradients = torch.stack(gradients_list, dim=0).unsqueeze(-1)
    # unsqueeze for the property dimension

    samples = Labels(
        names=["sample"], values=torch.arange(len(gradients_list)).unsqueeze(-1)
    )

    components = [
        Labels(
            names=["xyz_1"],
            values=torch.tensor([[0], [1], [2]]),
        ),
        Labels(
            names=["xyz_2"],
            values=torch.tensor([[0], [1], [2]]),
        ),
    ]

    return TensorBlock(
        values=gradients,
        samples=samples.to(gradients.device),
        components=[c.to(gradients.device) for c in components],
        properties=Labels.single().to(gradients.device),
    )


def _get_capabilities(
    model: Union[torch.nn.Module, torch.jit._script.RecursiveScriptModule]
):
    if is_exported(model):
        return model.capabilities()
    else:
        return model.capabilities


def _get_model_outputs(
    model: Union[torch.nn.Module, torch.jit._script.RecursiveScriptModule],
    systems: List[System],
    targets: List[str],
) -> Dict[str, TensorMap]:
    if is_exported(model):
        # put together an EvaluationOptions object
        options = ModelEvaluationOptions(
            length_unit="",  # this is only needed for unit conversions in MD engines
            outputs={key: _get_capabilities(model).outputs[key] for key in targets},
        )
        # we check consistency here because this could be called from eval
        return model(systems, options, check_consistency=True)
    else:
        return model(
            systems, {key: _get_capabilities(model).outputs[key] for key in targets}
        )<|MERGE_RESOLUTION|>--- conflicted
+++ resolved
@@ -1,11 +1,4 @@
 import warnings
-<<<<<<< HEAD
-from typing import Dict, List
-
-import torch
-from metatensor.torch import Labels, TensorBlock, TensorMap
-from metatensor.torch.atomistic import System, register_autograd_neighbors
-=======
 from typing import Dict, List, Union
 
 import torch
@@ -15,7 +8,6 @@
     System,
     register_autograd_neighbors,
 )
->>>>>>> d1c1522d
 
 from .export import is_exported
 from .loss import TensorMapDictLoss
