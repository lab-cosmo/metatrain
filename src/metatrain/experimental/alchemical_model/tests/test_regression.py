--- conflicted
+++ resolved
@@ -110,11 +110,7 @@
     trainer = Trainer(hypers["training"])
     trainer.train(
         model=model,
-<<<<<<< HEAD
-        dtype=torch.float64,
-=======
         dtype=torch.float32,
->>>>>>> 3c764862
         devices=[torch.device("cpu")],
         train_datasets=[dataset],
         val_datasets=[dataset],
