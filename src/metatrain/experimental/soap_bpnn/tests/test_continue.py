--- conflicted
+++ resolved
@@ -44,14 +44,10 @@
         }
     }
     targets, _ = read_targets(OmegaConf.create(conf))
-<<<<<<< HEAD
 
     # systems in float64 are required for training
     systems = [system.to(torch.float64) for system in systems]
-    dataset = Dataset({"system": systems, "mtt::U0": targets["mtt::U0"]})
-=======
     dataset = Dataset.from_dict({"system": systems, "mtt::U0": targets["mtt::U0"]})
->>>>>>> b6caa7b5
 
     hypers = DEFAULT_HYPERS.copy()
     hypers["training"]["num_epochs"] = 0
