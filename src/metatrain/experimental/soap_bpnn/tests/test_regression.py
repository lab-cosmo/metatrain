import random

import numpy as np
import torch
from metatensor.torch.atomistic import ModelOutput
from omegaconf import OmegaConf

from metatrain.experimental.soap_bpnn import SoapBpnn, Trainer
from metatrain.utils.data import Dataset, DatasetInfo, TargetInfo, TargetInfoDict
from metatrain.utils.data.readers import read_systems, read_targets

from . import DATASET_PATH, DEFAULT_HYPERS, MODEL_HYPERS


# reproducibility
random.seed(0)
np.random.seed(0)
torch.manual_seed(0)


def test_regression_init():
    """Perform a regression test on the model at initialization"""

    targets = TargetInfoDict()
    targets["mtt::U0"] = TargetInfo(quantity="energy", unit="eV")

    dataset_info = DatasetInfo(
        length_unit="Angstrom", atomic_types={1, 6, 7, 8}, targets=targets
    )
    model = SoapBpnn(MODEL_HYPERS, dataset_info)

    # Predict on the first five systems
    systems = read_systems(DATASET_PATH)[:5]

    output = model(
        systems,
        {"mtt::U0": ModelOutput(quantity="energy", unit="", per_atom=False)},
    )

    expected_output = torch.tensor(
        [[-0.03860], [0.11137], [0.09112], [-0.05634], [-0.02549]]
    )

    # if you need to change the hardcoded values:
<<<<<<< HEAD
    # torch.set_printoptions(precision=12)
    # print(output["mtm::U0"].block().values)
=======
    torch.set_printoptions(precision=5)
    print(output["mtt::U0"].block().values)
>>>>>>> c6b594b5

    torch.testing.assert_close(
        output["mtt::U0"].block().values, expected_output, rtol=1e-5, atol=1e-5
    )


def test_regression_train():
    """Perform a regression test on the model when
    trained for 2 epoch on a small dataset"""

    systems = read_systems(DATASET_PATH)

    conf = {
        "mtt::U0": {
            "quantity": "energy",
            "read_from": DATASET_PATH,
            "file_format": ".xyz",
            "key": "U0",
            "unit": "eV",
            "forces": False,
            "stress": False,
            "virial": False,
        }
    }
    targets, target_info_dict = read_targets(OmegaConf.create(conf))
    dataset = Dataset({"system": systems, "mtt::U0": targets["mtt::U0"]})

    hypers = DEFAULT_HYPERS.copy()
    hypers["training"]["num_epochs"] = 2

    dataset_info = DatasetInfo(
        length_unit="Angstrom", atomic_types={1, 6, 7, 8}, targets=target_info_dict
    )
    model = SoapBpnn(MODEL_HYPERS, dataset_info)

    hypers["training"]["num_epochs"] = 1
    trainer = Trainer(hypers["training"])
    trainer.train(model, [torch.device("cpu")], [dataset], [dataset], ".")

    # Predict on the first five systems
    output = model(
        systems[:5],
        {"mtt::U0": ModelOutput(quantity="energy", unit="", per_atom=False)},
    )

    expected_output = torch.tensor(
        [
            [-40.592571258545],
            [-56.522350311279],
            [-76.571365356445],
            [-77.384849548340],
            [-93.445365905762],
        ]
    )

    # if you need to change the hardcoded values:
<<<<<<< HEAD
    # torch.set_printoptions(precision=12)
    # print(output["mtm::U0"].block().values)
=======
    # torch.set_printoptions(precision=5)
    # print(output["mtt::U0"].block().values)
>>>>>>> c6b594b5

    torch.testing.assert_close(
        output["mtt::U0"].block().values, expected_output, rtol=1e-5, atol=1e-5
    )<|MERGE_RESOLUTION|>--- conflicted
+++ resolved
@@ -42,13 +42,8 @@
     )
 
     # if you need to change the hardcoded values:
-<<<<<<< HEAD
     # torch.set_printoptions(precision=12)
     # print(output["mtm::U0"].block().values)
-=======
-    torch.set_printoptions(precision=5)
-    print(output["mtt::U0"].block().values)
->>>>>>> c6b594b5
 
     torch.testing.assert_close(
         output["mtt::U0"].block().values, expected_output, rtol=1e-5, atol=1e-5
@@ -105,13 +100,8 @@
     )
 
     # if you need to change the hardcoded values:
-<<<<<<< HEAD
     # torch.set_printoptions(precision=12)
     # print(output["mtm::U0"].block().values)
-=======
-    # torch.set_printoptions(precision=5)
-    # print(output["mtt::U0"].block().values)
->>>>>>> c6b594b5
 
     torch.testing.assert_close(
         output["mtt::U0"].block().values, expected_output, rtol=1e-5, atol=1e-5
