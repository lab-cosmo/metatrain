--- conflicted
+++ resolved
@@ -142,7 +142,6 @@
                     target_name, composition_weights, composition_types
                 )
 
-<<<<<<< HEAD
         # if not isinstance(DiskDataset) 
         # also make sure that (model.module if is_distributed else model)
 
@@ -155,19 +154,6 @@
         #         # The following line attaches the neighbors lists to the system,
         #         # and doesn't require to reassign the system to the dataset:
         #         _ = get_system_with_neighbor_lists(system, requested_neighbor_lists)
-=======
-        # Calculating the neighbor lists for the training and validation datasets:
-        logger.info("Calculating neighbor lists for the datasets")
-        requested_neighbor_lists = (
-            model.module if is_distributed else model
-        ).requested_neighbor_lists()
-        for dataset in train_datasets + val_datasets:
-            for i in range(len(dataset)):
-                system = dataset[i]["system"]
-                # The following line attaches the neighbors lists to the system,
-                # and doesn't require to reassign the system to the dataset:
-                _ = get_system_with_neighbor_lists(system, requested_neighbor_lists)
->>>>>>> 22695410
 
         logger.info("Setting up data loaders")
 
