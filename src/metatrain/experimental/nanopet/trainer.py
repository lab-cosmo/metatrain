import logging
import warnings
from pathlib import Path
from typing import List, Union

import torch
import torch.distributed
from torch.utils.data import DataLoader, DistributedSampler

from ...utils.composition import calculate_composition_weights
from ...utils.data import (
    CombinedDataLoader,
    Dataset,
    TargetInfoDict,
    collate_fn,
    get_all_targets,
)
from ...utils.data.extract_targets import get_targets_dict
from ...utils.distributed.distributed_data_parallel import DistributedDataParallel
from ...utils.distributed.slurm import DistributedEnvironment
from ...utils.evaluate_model import evaluate_model
from ...utils.external_naming import to_external_name
from ...utils.io import check_file_extension
from ...utils.logging import MetricLogger
from ...utils.loss import TensorMapDictLoss
from ...utils.metrics import RMSEAccumulator
from ...utils.neighbor_lists import get_system_with_neighbor_lists
from ...utils.per_atom import average_by_num_atoms
from .model import NanoPET
from .modules.augmentation import apply_random_augmentations


logger = logging.getLogger(__name__)


# Filter out the second derivative and device warnings from rascaline-torch
warnings.filterwarnings("ignore", category=UserWarning, message="second derivative")
warnings.filterwarnings(
    "ignore", category=UserWarning, message="Systems data is on device"
)


class Trainer:
    def __init__(self, train_hypers):
        self.hypers = train_hypers
        self.optimizer_state_dict = None
        self.scheduler_state_dict = None
        self.epoch = None

    def train(
        self,
        model: NanoPET,
        dtype: torch.dtype,
        devices: List[torch.device],
        train_datasets: List[Union[Dataset, torch.utils.data.Subset]],
        val_datasets: List[Union[Dataset, torch.utils.data.Subset]],
        checkpoint_dir: str,
    ):
        assert dtype in NanoPET.__supported_dtypes__

        is_distributed = self.hypers["distributed"]

        if is_distributed:
            distr_env = DistributedEnvironment(self.hypers["distributed_port"])
            torch.distributed.init_process_group(backend="nccl")
            world_size = torch.distributed.get_world_size()
            rank = torch.distributed.get_rank()
        else:
            rank = 0

        if is_distributed:
            if len(devices) > 1:
                raise ValueError(
                    "Requested distributed training with the `multi-gpu` device. "
                    " If you want to run distributed training with SOAP-BPNN, please "
                    "set `device` to cuda."
                )
            # the calculation of the device number works both when GPUs on different
            # processes are not visible to each other and when they are
            device_number = distr_env.local_rank % torch.cuda.device_count()
            device = torch.device("cuda", device_number)
        else:
            device = devices[
                0
            ]  # only one device, as we don't support multi-gpu for now

        if is_distributed:
            logger.info(f"Training on {world_size} devices with dtype {dtype}")
        else:
            logger.info(f"Training on device {device} with dtype {dtype}")
        model.to(device=device, dtype=dtype)
        if is_distributed:
<<<<<<< HEAD
            model = DistributedDataParallel(model, device_ids=[device], find_unused_parameters=True)
=======
            model = DistributedDataParallel(model, device_ids=[device], find_unused_parameters=False)
>>>>>>> 28cd7086

        # Calculate and set the composition weights for all targets:
        logger.info("Calculating composition weights")
        for target_name in (model.module if is_distributed else model).new_outputs:
            if "mtt::aux::" in target_name:
                continue
            # TODO: document transfer learning and say that outputs that are already
            # present in the model will keep their composition weights
            if target_name in self.hypers["fixed_composition_weights"].keys():
                logger.info(
                    f"For {target_name}, model will use "
                    "user-supplied composition weights"
                )
                cur_weight_dict = self.hypers["fixed_composition_weights"][target_name]
                atomic_types = set()
                num_species = len(cur_weight_dict)
                fixed_weights = torch.zeros(num_species, dtype=dtype, device=device)

                for ii, (key, weight) in enumerate(cur_weight_dict.items()):
                    atomic_types.add(key)
                    fixed_weights[ii] = weight

                if not set(atomic_types) == (model.module if is_distributed else model).atomic_types:
                    raise ValueError(
                        "Supplied atomic types are not present in the dataset."
                    )
                (model.module if is_distributed else model).set_composition_weights(
                    target_name, fixed_weights, atomic_types
                )

            else:
                train_datasets_with_target = []
                for dataset in train_datasets:
                    if target_name in get_all_targets(dataset):
                        train_datasets_with_target.append(dataset)
                if len(train_datasets_with_target) == 0:
                    raise ValueError(
                        f"Target {target_name} in the model's new capabilities is not "
                        "present in any of the training datasets."
                    )
                composition_weights, composition_types = calculate_composition_weights(
                    train_datasets_with_target, target_name
                )
                (model.module if is_distributed else model).set_composition_weights(
                    target_name, composition_weights, composition_types
                )

        # Calculating the neighbor lists for the training and validation datasets:
        logger.info("Calculating neighbor lists for the datasets")
        requested_neighbor_lists = (model.module if is_distributed else model).requested_neighbor_lists()
        for dataset in train_datasets + val_datasets:
            for i in range(len(dataset)):
                system = dataset[i]["system"]
                # The following line attaches the neighbors lists to the system,
                # and doesn't require to reassign the system to the dataset:
                _ = get_system_with_neighbor_lists(system, requested_neighbor_lists)

        logger.info("Setting up data loaders")

        if is_distributed:
            train_samplers = [
                DistributedSampler(
                    train_dataset,
                    num_replicas=world_size,
                    rank=rank,
                    shuffle=True,
                    drop_last=True,
                )
                for train_dataset in train_datasets
            ]
            val_samplers = [
                DistributedSampler(
                    val_dataset,
                    num_replicas=world_size,
                    rank=rank,
                    shuffle=False,
                    drop_last=False,
                )
                for val_dataset in val_datasets
            ]
        else:
            train_samplers = [None] * len(train_datasets)
            val_samplers = [None] * len(val_datasets)

        # Create dataloader for the training datasets:
        train_dataloaders = []
        for dataset, sampler in zip(train_datasets, train_samplers):
            train_dataloaders.append(
                DataLoader(
                    dataset=dataset,
                    batch_size=self.hypers["batch_size"],
                    sampler=sampler,
                    shuffle=(
                        sampler is None
                    ),  # the sampler takes care of this (if present)
                    drop_last=(
                        sampler is None
                    ),  # the sampler takes care of this (if present)
                    collate_fn=collate_fn,
                )
            )
        train_dataloader = CombinedDataLoader(train_dataloaders, shuffle=True)

        # Create dataloader for the validation datasets:
        val_dataloaders = []
        for dataset, sampler in zip(val_datasets, val_samplers):
            val_dataloaders.append(
                DataLoader(
                    dataset=dataset,
                    batch_size=self.hypers["batch_size"],
                    sampler=sampler,
                    shuffle=False,
                    drop_last=False,
                    collate_fn=collate_fn,
                )
            )
        val_dataloader = CombinedDataLoader(val_dataloaders, shuffle=False)

        # Extract all the possible outputs and their gradients:
        train_targets = get_targets_dict(
            train_datasets, (model.module if is_distributed else model).dataset_info
        )
        outputs_list = []
        for target_name, target_info in train_targets.items():
            outputs_list.append(target_name)
            for gradient_name in target_info.gradients:
                outputs_list.append(f"{target_name}_{gradient_name}_gradients")
        # Create a loss weight dict:
        loss_weights_dict = {}
        for output_name in outputs_list:
            loss_weights_dict[output_name] = (
                self.hypers["loss_weights"][
                    to_external_name(output_name, train_targets)
                ]
                if to_external_name(output_name, train_targets)
                in self.hypers["loss_weights"]
                else 1.0
            )
        loss_weights_dict_external = {
            to_external_name(key, train_targets): value
            for key, value in loss_weights_dict.items()
        }
        logging.info(f"Training with loss weights: {loss_weights_dict_external}")

        # Create a loss function:
        loss_fn = TensorMapDictLoss(loss_weights_dict)

        # Create an optimizer:
        optimizer = torch.optim.Adam(
            model.parameters(), lr=self.hypers["learning_rate"]
        )
        if self.optimizer_state_dict is not None:
            optimizer.load_state_dict(self.optimizer_state_dict)

        # Create a scheduler:
        lr_scheduler = torch.optim.lr_scheduler.ReduceLROnPlateau(
            optimizer,
            mode="min",
            factor=self.hypers["scheduler_factor"],
            patience=self.hypers["scheduler_patience"],
        )
        if self.scheduler_state_dict is not None:
            lr_scheduler.load_state_dict(self.scheduler_state_dict)

        # counters for early stopping:
        best_val_loss = float("inf")
        epochs_without_improvement = 0

        # per-atom targets:
        per_structure_targets = self.hypers["per_structure_targets"]

        start_epoch = 0 if self.epoch is None else self.epoch + 1

        # Train the model:
        logger.info("Starting training")
        for epoch in range(start_epoch, start_epoch + self.hypers["num_epochs"]):
            if is_distributed:
                sampler.set_epoch(epoch)

            train_rmse_calculator = RMSEAccumulator()
            val_rmse_calculator = RMSEAccumulator()

            train_loss = 0.0
            for batch in train_dataloader:
                optimizer.zero_grad()

                systems, targets = batch
                systems, targets = apply_random_augmentations(systems, targets)
                systems = [system.to(dtype=dtype, device=device) for system in systems]
                targets = {
                    key: value.to(dtype=dtype, device=device)
                    for key, value in targets.items()
                }
                predictions = evaluate_model(
                    model,
                    systems,
                    TargetInfoDict(
                        **{key: train_targets[key] for key in targets.keys()}
                    ),
                    is_training=True,
                )

                # average by the number of atoms
                predictions = average_by_num_atoms(
                    predictions, systems, per_structure_targets
                )
                targets = average_by_num_atoms(targets, systems, per_structure_targets)

                train_loss_batch = loss_fn(predictions, targets)
                train_loss_batch.backward()
                optimizer.step()

                if is_distributed:
                    # sum the loss over all processes
                    torch.distributed.all_reduce(train_loss_batch)
                train_loss += train_loss_batch.item()
                train_rmse_calculator.update(predictions, targets)
            finalized_train_info = train_rmse_calculator.finalize(
                not_per_atom=["positions_gradients"] + per_structure_targets,
                is_distributed=is_distributed,
                device=device,
            )

            val_loss = 0.0
            for batch in val_dataloader:
                systems, targets = batch
                systems = [system.to(dtype=dtype, device=device) for system in systems]
                targets = {
                    key: value.to(dtype=dtype, device=device)
                    for key, value in targets.items()
                }
                predictions = evaluate_model(
                    model,
                    systems,
                    TargetInfoDict(
                        **{key: train_targets[key] for key in targets.keys()}
                    ),
                    is_training=False,
                )

                # average by the number of atoms
                predictions = average_by_num_atoms(
                    predictions, systems, per_structure_targets
                )
                targets = average_by_num_atoms(targets, systems, per_structure_targets)

                val_loss_batch = loss_fn(predictions, targets)

                if is_distributed:
                    # sum the loss over all processes
                    torch.distributed.all_reduce(val_loss_batch)
                val_loss += val_loss_batch.item()
                val_rmse_calculator.update(predictions, targets)
            finalized_val_info = val_rmse_calculator.finalize(
                not_per_atom=["positions_gradients"] + per_structure_targets,
                is_distributed=is_distributed,
                device=device,
            )

            lr_scheduler.step(val_loss)

            # Now we log the information:
            finalized_train_info = {"loss": train_loss, **finalized_train_info}
            finalized_val_info = {
                "loss": val_loss,
                **finalized_val_info,
            }

            if epoch == start_epoch:
                metric_logger = MetricLogger(
                    log_obj=logger,
                    dataset_info=(model.module if is_distributed else model).dataset_info,
                    initial_metrics=[finalized_train_info, finalized_val_info],
                    names=["training", "validation"],
                )
            if epoch % self.hypers["log_interval"] == 0:
                metric_logger.log(
                    metrics=[finalized_train_info, finalized_val_info],
                    epoch=epoch,
                    rank=rank,
                )

            if epoch % self.hypers["checkpoint_interval"] == 0:
                if is_distributed:
                    torch.distributed.barrier()
                self.optimizer_state_dict = optimizer.state_dict()
                self.scheduler_state_dict = lr_scheduler.state_dict()
                self.epoch = epoch
                self.save_checkpoint(
                    (model.module if is_distributed else model),
                    Path(checkpoint_dir) / f"model_{epoch}.ckpt",
                )

            # early stopping criterion:
            if val_loss < best_val_loss:
                best_val_loss = val_loss
                epochs_without_improvement = 0
            else:
                epochs_without_improvement += 1
                if epochs_without_improvement >= self.hypers["early_stopping_patience"]:
                    logger.info(
                        "Early stopping criterion reached after "
                        f"{self.hypers['early_stopping_patience']} epochs "
                        "without improvement."
                    )
                    break

    def save_checkpoint(self, model, path: Union[str, Path]):
        checkpoint = {
            "model_hypers": {
                "model_hypers": model.hypers,
                "dataset_info": model.dataset_info,
            },
            "model_state_dict": model.state_dict(),
            "train_hypers": self.hypers,
            "epoch": self.epoch,
            "optimizer_state_dict": self.optimizer_state_dict,
            "scheduler_state_dict": self.scheduler_state_dict,
        }
        torch.save(
            checkpoint,
            check_file_extension(path, ".ckpt"),
        )

    @classmethod
    def load_checkpoint(cls, path: Union[str, Path], train_hypers) -> "Trainer":

        # Load the checkpoint
        checkpoint = torch.load(path)
        model_hypers = checkpoint["model_hypers"]
        model_state_dict = checkpoint["model_state_dict"]
        epoch = checkpoint["epoch"]
        optimizer_state_dict = checkpoint["optimizer_state_dict"]
        scheduler_state_dict = checkpoint["scheduler_state_dict"]

        # Create the trainer
        trainer = cls(train_hypers)
        trainer.optimizer_state_dict = optimizer_state_dict
        trainer.scheduler_state_dict = scheduler_state_dict
        trainer.epoch = epoch

        # Create the model
        model = NanoPET(**model_hypers)
        model.load_state_dict(model_state_dict)

        return trainer<|MERGE_RESOLUTION|>--- conflicted
+++ resolved
@@ -90,11 +90,7 @@
             logger.info(f"Training on device {device} with dtype {dtype}")
         model.to(device=device, dtype=dtype)
         if is_distributed:
-<<<<<<< HEAD
-            model = DistributedDataParallel(model, device_ids=[device], find_unused_parameters=True)
-=======
             model = DistributedDataParallel(model, device_ids=[device], find_unused_parameters=False)
->>>>>>> 28cd7086
 
         # Calculate and set the composition weights for all targets:
         logger.info("Calculating composition weights")
