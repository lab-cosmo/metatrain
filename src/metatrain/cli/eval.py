--- conflicted
+++ resolved
@@ -80,10 +80,6 @@
         help="filename of the predictions (default: %(default)s)",
     )
     parser.add_argument(
-<<<<<<< HEAD
-        "-c",
-=======
->>>>>>> cf8c65b4
         "--check-consistency",
         dest="check_consistency",
         action="store_true",
