--- conflicted
+++ resolved
@@ -408,7 +408,6 @@
     logger.info(
         f"Exporting model to `{output_checked}` and extensions to `{extensions_path}`"
     )
-<<<<<<< HEAD
     # get device from the model
     device = next(
         itertools.chain(
@@ -419,10 +418,7 @@
     # always save on CPU. TODO: remove after release of
     # https://github.com/lab-cosmo/metatensor/pull/668
     mts_atomistic_model = mts_atomistic_model.to("cpu")
-    mts_atomistic_model.export(str(output_checked), collect_extensions=extensions_path)
-=======
     mts_atomistic_model.save(str(output_checked), collect_extensions=extensions_path)
->>>>>>> 17ca4790
 
     ###########################
     # EVALUATE FINAL MODEL ####
