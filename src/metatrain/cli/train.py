--- conflicted
+++ resolved
@@ -345,14 +345,7 @@
             index = ""
         else:
             index = f" {i}"
-<<<<<<< HEAD
-        logger.info(f"Validation dataset{index} has size {len(val_dataset)}")
-=======
-        logger.info(
-            f"Validation dataset{index}:\n    "
-            f"{validation_dataset.get_stats(dataset_info)}"
-        )
->>>>>>> 567d537a
+        logger.info(f"Validation dataset{index}:\n    {val_dataset.get_stats(dataset_info)}")
 
     for i, test_dataset in enumerate(test_datasets):
         if len(test_datasets) == 1:
@@ -370,21 +363,6 @@
     )
 
     ###########################
-<<<<<<< HEAD
-    # CREATE DATASET_INFO #####
-    ###########################
-
-    atomic_types = get_atomic_types(train_datasets + val_datasets)
-
-    dataset_info = DatasetInfo(
-        length_unit=train_options_list[0]["systems"]["length_unit"],
-        atomic_types=atomic_types,
-        targets=target_infos,
-    )
-
-    ###########################
-=======
->>>>>>> 567d537a
     # SETTING UP MODEL ########
     ###########################
 
